cmake_minimum_required(VERSION 2.8.9)
project(napkinXML)

set(napkinXML_VERSION_MAJOR 0)
set(napkinXML_VERSION_MINOR 1)
set(napkinXML_PATCH_VERSION 0)

#set(CMAKE_CXX_STANDARD 11)

<<<<<<< HEAD
set(CMAKE_CXX_FLAGS " -std=c++11 -pthread -funroll-loops -O3")
=======
# Set the release mode if not specified
if(NOT CMAKE_BUILD_TYPE)
    set(CMAKE_BUILD_TYPE Release)
endif()

# Add pthread for Linux
if(UNIX AND NOT APPLE)
    set(CMAKE_CXX_FLAGS "${CMAKE_CXX_FLAGS} -pthread")
endif()

# Add more aggressive optimization for Release build
if(CMAKE_BUILD_TYPE MATCHES Release)
    set(CMAKE_CXX_FLAGS "${CMAKE_CXX_FLAGS} -funroll-loops -O3")
endif(CMAKE_BUILD_TYPE MATCHES Release)
>>>>>>> 934243b6

file(GLOB_RECURSE SOURCES
    src/*.cpp
    src/liblinear/*.cpp
    src/blas/*.c)

add_executable(nxml ${SOURCES} src/online_training.h src/online_training.cpp)

target_include_directories(nxml PUBLIC
    src
    src/liblinear
    src/blas)

set_target_properties(nxml
    PROPERTIES
    OUTPUT_NAME nxml
    PROJECT_LABEL "napkinXML")<|MERGE_RESOLUTION|>--- conflicted
+++ resolved
@@ -5,11 +5,8 @@
 set(napkinXML_VERSION_MINOR 1)
 set(napkinXML_PATCH_VERSION 0)
 
-#set(CMAKE_CXX_STANDARD 11)
+set(CMAKE_CXX_STANDARD 11)
 
-<<<<<<< HEAD
-set(CMAKE_CXX_FLAGS " -std=c++11 -pthread -funroll-loops -O3")
-=======
 # Set the release mode if not specified
 if(NOT CMAKE_BUILD_TYPE)
     set(CMAKE_BUILD_TYPE Release)
@@ -24,14 +21,13 @@
 if(CMAKE_BUILD_TYPE MATCHES Release)
     set(CMAKE_CXX_FLAGS "${CMAKE_CXX_FLAGS} -funroll-loops -O3")
 endif(CMAKE_BUILD_TYPE MATCHES Release)
->>>>>>> 934243b6
 
 file(GLOB_RECURSE SOURCES
     src/*.cpp
     src/liblinear/*.cpp
     src/blas/*.c)
 
-add_executable(nxml ${SOURCES} src/online_training.h src/online_training.cpp)
+add_executable(nxml ${SOURCES})
 
 target_include_directories(nxml PUBLIC
     src
