# Copyright (c) 2020-2021 by Marek Wydmuch
#
# Permission is hereby granted, free of charge, to any person obtaining a copy
# of this software and associated documentation files (the "Software"), to deal
# in the Software without restriction, including without limitation the rights
# to use, copy, modify, merge, publish, distribute, sublicense, and/or sell
# copies of the Software, and to permit persons to whom the Software is
# furnished to do so, subject to the following conditions:
#
# The above copyright notice and this permission notice shall be included in all
# copies or substantial portions of the Software.
#
# THE SOFTWARE IS PROVIDED "AS IS", WITHOUT WARRANTY OF ANY KIND, EXPRESS OR
# IMPLIED, INCLUDING BUT NOT LIMITED TO THE WARRANTIES OF MERCHANTABILITY,
# FITNESS FOR A PARTICULAR PURPOSE AND NONINFRINGEMENT. IN NO EVENT SHALL THE
# AUTHORS OR COPYRIGHT HOLDERS BE LIABLE FOR ANY CLAIM, DAMAGES OR OTHER
# LIABILITY, WHETHER IN AN ACTION OF CONTRACT, TORT OR OTHERWISE, ARISING FROM,
# OUT OF OR IN CONNECTION WITH THE SOFTWARE OR THE USE OR OTHER DEALINGS IN THE
# SOFTWARE.


from math import log2, log
import numpy as np
from scipy.sparse import csr_matrix


def precision_at_k(Y_true, Y_pred, k=5):
    """
    Calculate precision at 1-k places.

    :param Y_true: Ground truth provided as a matrix with non-zero values for true labels or a list of lists or sets of true labels.
    :type Y_true: ndarray, csr_matrix, list[list|set[int|str]]
    :param Y_pred:
        Predicted labels provided as a matrix with scores or list of rankings as a list of labels or tuples of labels with scores (label, score).
        In the case of the matrix, the ranking will be calculated by sorting scores in descending order.
    :type Y_pred: ndarray, csr_matrix, list[list[int|str]], list[list[tuple[int|str, float]]
    :param k: Calculate at places from 1 to k, defaults to 5
    :type k: int, optional
    :return: Values of precision at 1-k places.
    :rtype: ndarray
    """
    _check_k(k)
    Y_true = _get_Y_iterator(Y_true)
    Y_pred = _get_Y_iterator(Y_pred, ranking=True)

    sum = np.zeros(k)
    count = 0
    for t, p in zip(Y_true, Y_pred):
        p_at_i = 0
        for i, p_i in enumerate(p[:k]):
            p_at_i += 1 if p_i in t else 0
            sum[i] += p_at_i / (i + 1)
        count += 1
    return sum / count


def recall_at_k(Y_true, Y_pred, k=5, zero_division=0):
    """
    Calculate recall at 1-k places.

    :param Y_true: Ground truth provided as a matrix with non-zero values for true labels or a list of lists or sets of true labels.
    :type Y_true: ndarray, csr_matrix, list[list|set[int|str]]
    :param Y_pred:
        Predicted labels provided as a matrix with scores or list of rankings as a list of labels or tuples of labels with scores (label, score).
        In the case of the matrix, the ranking will be calculated by sorting scores in descending order.
    :type Y_pred: ndarray, csr_matrix, list[list[int|str]], list[list[tuple[int|str, float]]
    :param k: Calculate at places from 1 to k, defaults to 5
    :type k: int, optional
    :param zero_division: Value to add when there is a zero division, typically set to 0, defaults to 0
    :type zero_division: float, optional
    :return: Values of recall at 1-k places.
    :rtype: ndarray
    """
    _check_k(k)
    Y_true = _get_Y_iterator(Y_true)
    Y_pred = _get_Y_iterator(Y_pred, ranking=True)

    sum = np.zeros(k)
    count = 0
    for t, p in zip(Y_true, Y_pred):
        if len(t) > 0:
            r_at_k = 0
            for i, p_i in enumerate(p[:k]):
                r_at_k += 1 if p_i in t else 0
                sum[i] += r_at_k / len(t)
        else:
            sum += zero_division
        count += 1
    return sum / count


def coverage_at_k(Y_true, Y_pred, k=5):
    """
    Calculate coverage at 1-k places.

    :param Y_true: Ground truth provided as a matrix with non-zero values for true labels or a list of lists or sets of true labels.
    :type Y_true: ndarray, csr_matrix, list[list|set[int|str]]
    :param Y_pred:
        Predicted labels provided as a matrix with scores or list of rankings as a list of labels or tuples of labels with scores (label, score).
        In the case of the matrix, the ranking will be calculated by sorting scores in descending order.
    :type Y_pred: ndarray, csr_matrix, list[list[int|str]], list[list[tuple[int|str, float]]
    :param k: Calculate at places from 1 to k, defaults to 5
    :type k: int, optional
    :return: Values of coverage at 1-k places.
    :rtype: ndarray
    """
    _check_k(k)
    Y_true = _get_Y_iterator(Y_true)
    Y_pred = _get_Y_iterator(Y_pred, ranking=True)

    uniq_t = set()
    uniq_tp_at_i = [set() for _ in range(k)]
    for t, p in zip(Y_true, Y_pred):
        for t_i in t:
            uniq_t.add(t_i)
        for i, p_i in enumerate(p[:k]):
            if p_i in t:
                uniq_tp_at_i[i].add(p_i)
    uniq_tp = np.zeros(k)
    for i in range(0, k):
        if i > 0:
            uniq_tp_at_i[i].update(uniq_tp_at_i[i - 1])
        uniq_tp[i] = len(uniq_tp_at_i[i]) / len(uniq_t)

    return uniq_tp


def dcg_at_k(Y_true, Y_pred, k=5):
    """
    Calculate Discounted Cumulative Gain (DCG) at 1-k places.

    :param Y_true: Ground truth provided as a matrix with non-zero values for true labels or a list of lists or sets of true labels.
    :type Y_true: ndarray, csr_matrix, list[list|set[int|str]]
    :param Y_pred:
        Predicted labels provided as a matrix with scores or list of rankings as a list of labels or tuples of labels with scores (label, score).
        In the case of the matrix, the ranking will be calculated by sorting scores in descending order.
    :type Y_pred: ndarray, csr_matrix, list[list[int|str]], list[list[tuple[int|str, float]]
    :param k: Calculate at places from 1 to k, defaults to 5
    :type k: int, optional
    :return: Values of DCG at 1-k places.
    :rtype: ndarray
    """
    _check_k(k)
    Y_true = _get_Y_iterator(Y_true)
    Y_pred = _get_Y_iterator(Y_pred, ranking=True)

    sum = np.zeros(k)
    count = 0
    for t, p in zip(Y_true, Y_pred):
        dcg_at_i = 0
        for i, p_i in enumerate(p[:k]):
            dcg_at_i += 1 / log2(i + 2) if p_i in t else 0
            sum[i] += dcg_at_i
        count += 1
    return sum / count


def ndcg_at_k(Y_true, Y_pred, k=5, zero_division=0):
    """
    Calculate normalized Discounted Cumulative Gain (nDCG) at 1-k places.

    :param Y_true: Ground truth provided as a matrix with non-zero values for true labels or a list of lists or sets of true labels.
    :type Y_true: ndarray, csr_matrix, list[list|set[int|str]]
    :param Y_pred:
        Predicted labels provided as a matrix with scores or list of rankings as a list of labels or tuples of labels with scores (label, score).
        In the case of the matrix, the ranking will be calculated by sorting scores in descending order.
    :type Y_pred: ndarray, csr_matrix, list[list[int|str]], list[list[tuple[int|str, float]]
    :param k: Calculate at places from 1 to k, defaults to 5
    :type k: int, optional
    :param zero_division: Value to add when there is a zero division, typically set to 0, defaults to 0
    :type zero_division: float, optional
    :return: Values of nDCG at 1-k places.
    :rtype: ndarray
    """
    _check_k(k)
    Y_true = _get_Y_iterator(Y_true)
    Y_pred = _get_Y_iterator(Y_pred, ranking=True)

    sum = np.zeros(k)
    count = 0
    for t, p in zip(Y_true, Y_pred):
        count += 1
        dcg_at_i = 0
        norm_at_i = 0
        norm_len = min(k, len(t))
        if norm_len == 0:
            sum += zero_division
            continue
        for i, p_i in enumerate(p[:k]):
            _log_i = 1 / log2(i + 2)
            if i < norm_len:
                norm_at_i += _log_i
            dcg_at_i += 1 * _log_i if p_i in t else 0
            sum[i] += dcg_at_i / norm_at_i
    return sum / count


def hamming_loss(Y_true, Y_pred):
    """
<<<<<<< HEAD
    Calculate unnormalized (to avoid very small numbers because of large number of labels) hamming loss - average number of misclassified labels.
    
    :param Y_true: Ground truth provided as a matrix with non-zero values for true labels or a list of lists or sets of true labels
=======
    Calculate unnormalized hamming loss - average number of misclassified labels.

    :param Y_true: Ground truth provided as a matrix with non-zero values for true labels or a list of lists or sets of true labels.
>>>>>>> b907811e
    :type Y_true: ndarray, csr_matrix, list[list|set[int|str]]
    :param Y_pred: Predicted labels provided as a matrix with scores or list of lists of labels or tuples of labels with scores (label, score).
    :type Y_pred: ndarray, csr_matrix, list[list|set[int|str]], list[list|set[tuple[int|str, float]]
    :return: Value of hamming loss.
    :rtype: float
    """

    Y_true = _get_Y_iterator(Y_true)
    Y_pred = _get_Y_iterator(Y_pred)

    sum = 0
    count = 0
    for t, p in zip(Y_true, Y_pred):
        sum += len(p) + len(t) - 2 * len(set(t).intersection(p))
        count += 1

    return sum / count


def inverse_propensity(Y, A=0.55, B=1.5):
    """
    Calculate inverse propensity as proposed in Jain et al. 2016.

    :param Y: Labels (typically ground truth for train data) provided as a matrix with non-zero values for relevant labels.
    :type Y: ndarray, csr_matrix, list[list[tuple[int|str, float]]
    :param A: Dataset specific parameter, typical values:

        - 0.5: ``WikiLSHTC-325K`` and ``WikipediaLarge-500K``
        - 0.6: ``Amazon-670K`` and ``Amazon-3M``
        - 0.55: otherwise

        Defaults to 0.55
    :type A: float, optional
    :param B: Dataset specific parameter, typical values:

        - 0.4: ``WikiLSHTC-325K`` and ``WikipediaLarge-500K``
        - 2.6: ``Amazon-670K`` and ``Amazon-3M``
        - 1.5: otherwise

        Defaults to 1.5
    :type B: float, optional
    :return: Array with the inverse propensity for all labels
    :rtype: ndarray
    """
    if isinstance(Y, np.ndarray) or isinstance(Y, csr_matrix):
        n, m = Y.shape
        freqs = np.ravel(np.sum(Y, axis=0))

    elif all((isinstance(y, list) or isinstance(y, tuple)) for y in Y):
        n = len(Y)
        m = max([max(y) for y in Y if len(y)])
        freqs = np.zeros(m + 1)
        for y in Y:
            freqs[y] += 1

    else:
        raise TypeError("Unsupported data type, should be Numpy matrix, Scipy sparse matrix or list of list of ints")

    C = (log(n) - 1) * (B + 1) ** A
    inv_ps = 1 + C * (freqs + B) ** -A
    return inv_ps


def psprecision_at_k(Y_true, Y_pred, inv_ps, k=5):
    """
    Calculate Propensity Scored Precision (PSP) at 1-k places.

    :param Y_true: Ground truth provided as a matrix with non-zero values for true labels or a list of lists or sets of true labels.
    :type Y_true: ndarray, csr_matrix, list[list|set[int|str]]
    :param Y_pred:
        Predicted labels provided as a matrix with scores or list of rankings as a list of labels or tuples of labels with scores (label, score).
        In the case of the matrix, the ranking will be calculated by sorting scores in descending order.
    :type Y_pred: ndarray, csr_matrix, list[list[int|str]], list[list[tuple[int|str, float]]
    :param inv_ps: Propensity scores for each label. In case of text labels needs to be a dict.
    :type inv_ps: ndarray, list, dict
    :param k: Calculate at places from 1 to k, defaults to 5
    :type k: int, optional
    :return: Values of PSP at 1-k places.
    :rtype: ndarray
    """
    _check_k(k)
    Y_true = _get_Y_iterator(Y_true)
    Y_pred = _get_Y_iterator(Y_pred, ranking=True)
    inv_ps, _top_ps = _get_top_ps_func(inv_ps)

    sum = np.zeros(k)
    best_sum = np.zeros(k)
    for t, p in zip(Y_true, Y_pred):
        top_ps = _top_ps(inv_ps, t)
        psp_at_i = 0
        best_psp_at_i = 0
        for i, p_i in enumerate(p[:k]):
            psp_at_i += inv_ps[p_i] if p_i in t else 0
            if i < top_ps.shape[0]:
                best_psp_at_i += top_ps[i]
            sum[i] += psp_at_i / (i + 1)
            best_sum[i] += best_psp_at_i / (i + 1)
    return sum / best_sum


def psrecall_at_k(Y_true, Y_pred, inv_ps, k=5, zero_division=0):
    """
    Calculate Propensity Scored Recall (PSR) at 1-k places.

    :param Y_true: Ground truth provided as a matrix with non-zero values for true labels or a list of lists or sets of true labels.
    :type Y_true: ndarray, csr_matrix, list[list|set[int|str]]
    :param Y_pred:
        Predicted labels provided as a matrix with scores or list of rankings as a list of labels or tuples of labels with scores (label, score).
        In the case of the matrix, the ranking will be calculated by sorting scores in descending order.
    :type Y_pred: ndarray, csr_matrix, list[list[int|str]], list[list[tuple[int|str, float]]
    :param inv_ps: Propensity scores for each label. In case of text labels needs to be a dict.
    :type inv_ps: ndarray, list, dict
    :param k: Calculate at places from 1 to k, defaults to 5
    :type k: int, optional
    :param zero_division: Value to add when there is a zero division, typically set to 0, defaults to 0
    :type zero_division: float, optional
    :return: Values of PSR at 1-k places.
    :rtype: ndarray
    """
    _check_k(k)
    Y_true = _get_Y_iterator(Y_true)
    Y_pred = _get_Y_iterator(Y_pred, ranking=True)
    inv_ps, _top_ps = _get_top_ps_func(inv_ps)

    sum = np.zeros(k)
    best_sum = np.zeros(k)
    for t, p in zip(Y_true, Y_pred):
        if len(t) == 0:
            sum += zero_division
            best_sum += zero_division
            continue
        psr_at_i = 0
        best_psr_at_i = 0
        top_ps = _top_ps(inv_ps, t)
        for i, p_i in enumerate(p[:k]):
            psr_at_i += inv_ps[p_i] if p_i in t else 0
            if i < top_ps.shape[0]:
                best_psr_at_i += top_ps[i]
            sum[i] += psr_at_i / len(t)
            best_sum[i] += best_psr_at_i / len(t)
    return sum / best_sum


def psdcg_at_k(Y_true, Y_pred, inv_ps, k=5):
    """
    Calculate Propensity Scored Discounted Cumulative Gain (PSDCG) at 1-k places.

    :param Y_true: Ground truth provided as a matrix with non-zero values for true labels or a list of lists or sets of true labels.
    :type Y_true: ndarray, csr_matrix, list[list|set[int|str]]
    :param Y_pred:
        Predicted labels provided as a matrix with scores or list of rankings as a list of labels or tuples of labels with scores (label, score).
        In the case of the matrix, the ranking will be calculated by sorting scores in descending order.
    :type Y_pred: ndarray, csr_matrix, list[list[int|str]], list[list[tuple[int|str, float]]
    :param inv_ps: Propensity scores for each label. In case of text labels needs to be a dict.
    :type inv_ps: ndarray, list, dict
    :param k: Calculate at places from 1 to k, defaults to 5
    :type k: int, optional
    :return: Values of PSDCG at 1-k places.
    :rtype: ndarray
    """
    _check_k(k)
    Y_true = _get_Y_iterator(Y_true)
    Y_pred = _get_Y_iterator(Y_pred, ranking=True)
    inv_ps, _top_ps = _get_top_ps_func(inv_ps)

    sum = np.zeros(k)
    best_sum = np.zeros(k)
    for t, p in zip(Y_true, Y_pred):
        psdcg_at_i = 0
        best_psdcg_at_i = 0
        top_ps = _top_ps(inv_ps, t)
        for i, p_i in enumerate(p[:k]):
            _log_i = 1 / log2(i + 2)
            psdcg_at_i += inv_ps[p_i] * _log_i if p_i in t else 0
            if i < top_ps.shape[0]:
                best_psdcg_at_i += top_ps[i] * _log_i
            sum[i] += psdcg_at_i / (i + 1)
            best_sum[i] += best_psdcg_at_i / (i + 1)
    return sum / best_sum


def psndcg_at_k(Y_true, Y_pred, inv_ps, k=5, zero_division=0):
    """
    Calculate Propensity Scored normalized Discounted Cumulative Gain (PSnDCG) at 1-k places.

    :param Y_true: Ground truth provided as a matrix with non-zero values for true labels or a list of lists or sets of true labels.
    :type Y_true: ndarray, csr_matrix, list[list|set[int|str]]
    :param Y_pred:
        Predicted labels provided as a matrix with scores or list of rankings as a list of labels or tuples of labels with scores (label, score).
        In the case of the matrix, the ranking will be calculated by sorting scores in descending order.
    :type Y_pred: ndarray, csr_matrix, list[list[int|str]], list[list[tuple[int|str, float]]
    :param inv_ps: Propensity scores for each label. In case of text labels needs to be a dict.
    :type inv_ps: ndarray, list, dict
    :param k: Calculate at places from 1 to k, defaults to 5
    :type k: int, optional
    :param zero_division: Value to add when there is a zero division, typically set to 0, defaults to 0
    :type zero_division: float, optional
    :return: Values of PSnDCG at 1-k places.
    :rtype: ndarray
    """
    _check_k(k)
    Y_true = _get_Y_iterator(Y_true)
    Y_pred = _get_Y_iterator(Y_pred, ranking=True)
    inv_ps, _top_ps = _get_top_ps_func(inv_ps)

    sum = np.zeros(k)
    best_sum = np.zeros(k)
    for t, p in zip(Y_true, Y_pred):
        psdcg_at_i = 0
        best_psdcg_at_i = 0
        norm_at_i = 0
        norm_len = min(k, len(t))
        if norm_len == 0:
            sum += zero_division
            best_sum += zero_division
            continue

        top_ps = _top_ps(inv_ps, t)
        for i, p_i in enumerate(p[:k]):
            _log_i = 1 / log2(i + 2)
            if i < norm_len:
                norm_at_i += _log_i
            psdcg_at_i += inv_ps[p_i] * _log_i if p_i in t else 0
            if i < top_ps.shape[0]:
                best_psdcg_at_i += top_ps[i] * _log_i
            sum[i] += psdcg_at_i / norm_at_i
            best_sum[i] += best_psdcg_at_i / norm_at_i
    return sum / best_sum


def f1_measure(Y_true, Y_pred, average='micro', zero_division=0):
    """
    Calculate F1 measure, also known as balanced F-score or F-measure.

    :param Y_true: Ground truth provided as a matrix with non-zero values for true labels or a list of lists or sets of true labels.
    :type Y_true: ndarray, csr_matrix, list[list|set[int|str]]
    :param Y_pred: Predicted labels provided as a matrix with scores or list of lists of labels or tuples of labels with scores (label, score).
    :type Y_pred: ndarray, csr_matrix, list[list|set[int|str]], list[list|set[tuple[int|str, float]]
    :param average: Determines the type of performed averaging {``'micro'``, ``'macro'``, ``'sample'``}, default to ``'micro'``
    :type average: str
    :param zero_division: Value to add when there is a zero division, typically set to 0, defaults to 0
    :type zero_division: float, optional
    :return: Value of F1-measure.
    :rtype: float
    """

    Y_true = _get_Y_iterator(Y_true)
    Y_pred = _get_Y_iterator(Y_pred)

    sum = 0
    count = 0
    if average == 'micro':
        for t, p in zip(Y_true, Y_pred):
            tp = len(set(t).intersection(p))
            fp = len(p) - tp
            fn = len(t) - tp
            sum += 2 * tp
            count += 2 * tp + fp + fn

    elif average == 'macro':
        labels_tp = {}
        labels_fp = {}
        labels_fn = {}
        for t, p in zip(Y_true, Y_pred):
            tp = set(t).intersection(p)
            for tp_i in tp:
                labels_tp[tp_i] = labels_tp.get(tp_i, 0) + 1
            for p_i in p:
                if p_i not in tp:
                    labels_fp[p_i] = labels_fp.get(p_i, 0) + 1
            for t_i in t:
                if t_i not in tp:
                    labels_fn[t_i] = labels_fn.get(t_i, 0) + 1

        labels = set(list(labels_tp.keys()) + list(labels_fp.keys()) + list(labels_fn.keys()))
        if all(isinstance(l, (int, np.integer)) for l in labels): # If there is no text labels
            max_label = max(max(labels_tp.keys()), max(labels_fp.keys()), max(labels_fn.keys()))
            labels = range(max_label + 1)

        for l in labels:
            if (2 * labels_tp.get(l, 0) + labels_fp.get(l, 0) + labels_fn.get(l, 0)) > 0:
                sum += 2 * labels_tp.get(l, 0) / (2 * labels_tp.get(l, 0) + labels_fp.get(l, 0) + labels_fn.get(l, 0))
            else:
                sum += zero_division
            count += 1

    elif average == 'samples':
        for t, p in zip(Y_true, Y_pred):
            tp = len(set(t).intersection(p))
            precision = tp / len(p) if len(p) > 0 else 0
            recall = tp / len(t) if len(t) > 0 else zero_division
            if recall > 0:
                sum += 2 * (precision * recall) / (precision + recall)
            else:
                sum += zero_division
            count += 1

    else:
        raise ValueError("average should be in {'micro', 'macro', 'samples'}")

    return sum / count


# Helpers
def _check_k(k):
    if not isinstance(k, (int, np.integer)):
        raise TypeError("k should be an integer number larger than 0")
    if k < 1:
        raise ValueError("k should be larger than 0")


def _Y_np_iterator(Y, ranking=False):
    rows = Y.shape[0]
    if ranking:
        for i in range(0, rows):
            yield (-Y[i]).argsort()
    else:
        for i in range(0, rows):
            yield Y[i].nonzero()[0]


def _Y_csr_matrix_iterator(Y, ranking=False):
    rows = Y.shape[0]
    if ranking:
        for i in range(0, rows):
            y = Y[i]
            ranking = (-y.data).argsort()
            yield y.indices[ranking]
    else:
        for i in range(0, rows):
            yield Y[i].indices


def _Y_list_iterator(Y):
    for y in Y:
        if all(isinstance(y_i, tuple) for y_i in y):
            #yield [y_i[0] for y_i in sorted(y, key=lambda y_i: y_i[1], reverse=True)]
            yield [y_i[0] for y_i in y]
        else:
            yield y


def _get_Y_iterator(Y, ranking=False):
    if isinstance(Y, np.ndarray):
        return _Y_np_iterator(Y, ranking)

    elif isinstance(Y, csr_matrix):
        return _Y_csr_matrix_iterator(Y, ranking)

    elif all(isinstance(y, (list, tuple)) for y in Y):
        return _Y_list_iterator(Y)

    else:
        raise TypeError("Unsupported data type, should be Numpy matrix (2d array), or Scipy CSR matrix, or list of list of ints")


def _top_ps_dict(inv_ps, t):
    return np.array(sorted([inv_ps.get(t_i, 0) for t_i in t], reverse=True))


def _top_ps_np(inv_ps, t):
    t = [t_i for t_i in t if t_i < inv_ps.shape[0]]
    return -np.sort(-inv_ps[t])


def _get_top_ps_func(inv_ps):
    if isinstance(inv_ps, dict):
        _top_ps = _top_ps_dict
    elif isinstance(inv_ps, list):
        inv_ps = np.array(inv_ps)
        _top_ps = _top_ps_np
    elif isinstance(inv_ps, np.ndarray):
        _top_ps = _top_ps_np
    else:
        raise TypeError("Unsupported data type for inv_ps, should be Numpy vector (1d array), or list, or dict")

    return inv_ps, _top_ps<|MERGE_RESOLUTION|>--- conflicted
+++ resolved
@@ -197,15 +197,9 @@
 
 def hamming_loss(Y_true, Y_pred):
     """
-<<<<<<< HEAD
     Calculate unnormalized (to avoid very small numbers because of large number of labels) hamming loss - average number of misclassified labels.
     
-    :param Y_true: Ground truth provided as a matrix with non-zero values for true labels or a list of lists or sets of true labels
-=======
-    Calculate unnormalized hamming loss - average number of misclassified labels.
-
-    :param Y_true: Ground truth provided as a matrix with non-zero values for true labels or a list of lists or sets of true labels.
->>>>>>> b907811e
+    :param Y_true: Ground truth provided as a matrix with non-zero values for true labels or a list of lists or sets of true labels.
     :type Y_true: ndarray, csr_matrix, list[list|set[int|str]]
     :param Y_pred: Predicted labels provided as a matrix with scores or list of lists of labels or tuples of labels with scores (label, score).
     :type Y_pred: ndarray, csr_matrix, list[list|set[int|str]], list[list|set[tuple[int|str, float]]
