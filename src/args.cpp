/**
 * Copyright (c) 2018 by Marek Wydmuch
 * All rights reserved.
 */

#include <iostream>
#include <fstream>
#include <cassert>
#include <cmath>
#include "args.h"
#include "linear.h"
#include "utils.h"

Args::Args() {
    command = "";
    seed = time(0);

    // Input/output options
    input = "";
    model = "";
    header = true;
    hash = 0;
    bias = true;
    biasValue = 1.0;
    C = 1.0;
    norm = true;
    threshold = 0.1;

    // Training options
    threads = getCpuCount();
    eps = 0.1;
    cost = 1.0;
    solverType = L2R_LR_DUAL;
    solverName = "L2R_LR_DUAL";
    labelsWeights = true;
    optimizerType = libliner;
    iter = 50;
    eta = 0.5;

    // Tree options
    tree = "";
    arity = 2;
    treeType = completeInOrder;
    treeTypeName = "completeInOrder";
    maxLeaves = 2;
    kMeansEps = 0.01;

    // Prediction options
    topK = 1;
    sparseWeights = true;

    // Private
    hFeatures = 0;
    hLabels = 0;
}

// Parse args
void Args::parseArgs(const std::vector<std::string>& args) {
    command = args[1];

    bool maxLeavesSet = false;

    if(command != "train" && command != "test" && command != "shrink"){
        std::cerr << "Unknown command type: " << command << std::endl;
        printHelp();
    }

    for (int ai = 2; ai < args.size(); ai += 2) {
        if (args[ai][0] != '-') {
            std::cerr << "Provided argument without a dash! Usage:" << std::endl;
            printHelp();
        }

        try {
            if (args[ai] == "-h" || args[ai] == "--help") {
                std::cerr << "Here is the help! Usage:" << std::endl;
                printHelp();
            }
            else if (args[ai] == "--seed")
                seed = std::stoi(args.at(ai + 1));

            // Input/output options
            else if (args[ai] == "-i" || args[ai] == "--input")
                input = std::string(args.at(ai + 1));
            else if (args[ai] == "-m" || args[ai] == "--model")
                model = std::string(args.at(ai + 1));
            else if (args[ai] == "--header")
                header = std::stoi(args.at(ai + 1)) != 0;
            else if (args[ai] == "--bias")
                bias = std::stoi(args.at(ai + 1)) != 0;
            else if (args[ai] == "--norm")
                norm = std::stoi(args.at(ai + 1)) != 0;
            else if (args[ai] == "--hash")
                hash = std::stoi(args.at(ai + 1));
            else if (args[ai] == "--threshold")
                threshold = std::stof(args.at(ai + 1));
            else if (args[ai] == "-C")
                C = std::stof(args.at(ai + 1));
            else if (args[ai] == "--eta")
                eta = std::stof(args.at(ai + 1));
            else if (args[ai] == "--iter")
                iter = std::stoi(args.at(ai + 1));

            // Training options
            else if (args[ai] == "-t" || args[ai] == "--threads"){
                threads = std::stoi(args.at(ai + 1));
                if(threads == 0) threads = getCpuCount();
                else if(threads == -1) threads = getCpuCount() - 1;
            } else if (args[ai] == "-e" || args[ai] == "--eps")
                eps = std::stof(args.at(ai + 1));
            else if (args[ai] == "-c" || args[ai] == "--cost")
                cost = std::stof(args.at(ai + 1));
            else if (args[ai] == "--labelsWeights")
                labelsWeights = std::stoi(args.at(ai + 1)) != 0;
            else if (args[ai] == "--solver") {
                solverName = args.at(ai + 1);
                if (args.at(ai + 1) == "L2R_LR_DUAL") solverType = L2R_LR_DUAL;
                else if (args.at(ai + 1) == "L2R_LR") solverType = L2R_LR;
                else if (args.at(ai + 1) == "L1R_LR") solverType = L1R_LR;
                else if (args.at(ai + 1) == "L2R_L2LOSS_SVC_DUAL") solverType = L2R_L2LOSS_SVC_DUAL;
                else if (args.at(ai + 1) == "L2R_L2LOSS_SVC") solverType = L2R_L2LOSS_SVC;
                else if (args.at(ai + 1) == "L2R_L1LOSS_SVC_DUAL") solverType = L2R_L1LOSS_SVC_DUAL;
                else if (args.at(ai + 1) == "L1R_L2LOSS_SVC") solverType = L1R_L2LOSS_SVC;
                else {
                    std::cerr << "Unknown solver type: " << args.at(ai + 1) << std::endl;
                    printHelp();
                }
            }
            else if (args[ai] == "--optimizer") {
                optimizerName = args.at(ai + 1);
                if (args.at(ai + 1) == "liblinear") optimizerType = libliner;
                else if (args.at(ai + 1) == "sgd") optimizerType = sgd;
                else{
                    std::cerr << "Unknown optimizer type: " << args.at(ai + 1) << std::endl;
                    printHelp();
                }
            }
            // Tree options
            else if (args[ai] == "--tree")
                tree = std::string(args.at(ai + 1));
            else if (args[ai] == "-a" || args[ai] == "--arity")
                arity = std::stoi(args.at(ai + 1));
            else if (args[ai] == "--maxLeaves") {
                maxLeaves = std::stoi(args.at(ai + 1));
                maxLeavesSet = true;
            }
            else if (args[ai] == "--kMeansEps")
                kMeansEps = std::stof(args.at(ai + 1));
            else if (args[ai] == "--treeType") {
                treeTypeName = args.at(ai + 1);
                if (args.at(ai + 1) == "completeInOrder") treeType = completeInOrder;
                else if (args.at(ai + 1) == "completeRandom") treeType = completeRandom;
                else if (args.at(ai + 1) == "balancedInOrder") treeType = balancedInOrder;
                else if (args.at(ai + 1) == "balancedRandom") treeType = balancedRandom;
                else if (args.at(ai + 1) == "kMeans") treeType = kMeans;
                else if (args.at(ai + 1) == "topDown") treeType = topDown;
                else if (args.at(ai + 1) == "huffman") treeType = huffman;
                else {
                    std::cerr << "Unknown tree type: " << args.at(ai + 1) << std::endl;
                    printHelp();
                }
            }

            // Prediction options
            else if (args[ai] == "--to"
                                         "pK")
                topK = std::stoi(args.at(ai + 1));
            else if (args[ai] == "--sparseWeights")
                sparseWeights = std::stoi(args.at(ai + 1)) != 0;
            else {
                std::cerr << "Unknown argument: " << args[ai] << std::endl;
                printHelp();
            }
        }
        catch (std::out_of_range) {
            std::cerr << args[ai] << " is missing an argument" << std::endl;
            printHelp();
        }
    }

    if (input.empty() || model.empty()) {
        std::cerr << "Empty input or model path." << std::endl;
        printHelp();
    }

    if(!maxLeavesSet) maxLeaves = arity;
}

// Reads train/test data to sparse matrix
void Args::readData(SRMatrix<Label>& labels, SRMatrix<Feature>& features){
    std::cerr << "Loading data from: " << input << std::endl;

    std::ifstream in;
    in.open(input);

    int hRows = -1;
    std::string line;

    // Read header
    // Format: #rows #features #labels
    // TODO: add validation
    if(header){
        size_t nextPos, pos = 0;
        getline(in, line);

        nextPos = line.find_first_of(" ", pos);
        hRows = std::stoi(line.substr(pos, nextPos - pos));
        pos = nextPos + 1;

        nextPos = line.find_first_of(" ", pos);
        if(!hFeatures) hFeatures = std::stoi(line.substr(pos, nextPos - pos));
        pos = nextPos + 1;

        nextPos = line.find_first_of(" ", pos);
        if(!hLabels) hLabels = std::stoi(line.substr(pos, nextPos - pos));

        std::cerr << "  Header: rows: " << hRows << ", features: " << hFeatures << ", labels: " << hLabels << std::endl;
    }

    if(hash != 0) hFeatures = hash;

    std::vector<Label> lLabels;
    std::vector<Feature> lFeatures;

    // Read examples
    while (getline(in, line)){
        lLabels.clear();
        lFeatures.clear();

        readLine(line, lLabels, lFeatures);

        labels.appendRow(lLabels);
        features.appendRow(lFeatures);
    }

    in.close();

    if(bias && !header){
        for(int r = 0; r < features.rows(); ++r) {
            features.data()[r][features.sizes()[r] - 1].index = features.cols() - 1;
            features.data()[r][features.sizes()[r] - 1].value = biasValue;
        }
    }

    if(!hLabels) hLabels = labels.cols();
    if(!hFeatures) hFeatures = features.cols() - (bias ? 1 : 0);

    // Checks
    assert(labels.rows() == features.rows());
    if(header) assert(hRows == labels.rows());
    assert(hLabels >= labels.cols());
    assert(hFeatures + 1 + (bias ? 1 : 0) >= features.cols() );

    /*
    for (int r = 0; r < features.rows(); ++r){
       for(int c = 0; c < features.sizes()[r]; ++c)
           std::cerr << features.data()[r][c].index << ":" << features.data()[r][c].value << " ";
       std::cerr << "\n";
    }
    */

    std::cerr << "  Loaded: rows: " << labels.rows() << ", features: " << features.cols() - 1 - (bias ? 1 : 0) << ", labels: " << labels.cols() << std::endl;
}

// Reads line in LibSvm format label,label,... feature(:value) feature(:value) ...
void Args::readLine(std::string& line, std::vector<Label>& lLabels, std::vector<Feature>& lFeatures){
    size_t nextPos, pos = line[0] == ' ' ? 1 : 0;
    bool requiresSort = false;

    while((nextPos = line.find_first_of(",: ", pos))){
        // Label
        if((pos == 0 || line[pos - 1] == ',') && (line[nextPos] == ',' || line[nextPos] == ' '))
            lLabels.push_back(std::stoi(line.substr(pos, nextPos - pos)));

        // Feature (LibLinear ignore feature 0)
        else if(line[pos - 1] == ' ' && line[nextPos] == ':')
            lFeatures.push_back({std::stoi(line.substr(pos, nextPos - pos)) + 1, 1.0});

        else if(line[pos - 1] == ':' && (line[nextPos] == ' ' || nextPos == std::string::npos))
            lFeatures.back().value = std::stof(line.substr(pos, nextPos - pos));

        if(nextPos == std::string::npos) break;
        pos = nextPos + 1;
    }

    // Norm row
    if(norm) unitNorm(lFeatures);

    // Add bias feature
    if(bias && hFeatures < 0)
        lFeatures.push_back({lFeatures.back().index + 1, biasValue});
    else if(bias)
        lFeatures.push_back({hFeatures + 1, biasValue});
}

void Args::printArgs(){
    if (command == "train" || command == "test"){
        std::cerr << "napkinXML - " << command
            << "\n  Input: " << input
            << "\n    Header: " << header << ", bias: " << bias << ", norm: " << norm << ", hash: " << hash
            << "\n  Model: " << model
            << "\n    Optimizer: " << optimizerName
            << "\n    LIBLINEAR: Solver: " << solverName << ", eps: " << eps << ", threshold: " << threshold
            << "\n    SGD: eta: " << eta << ", iter: " << iter
            << "\n    Tree type: " << treeTypeName << ", arity: " << arity
            << "\n  Threads: " << threads << "\n";
    }
    else if (command == "shrink")
        std::cerr << "napkinXML - " << command
            << "\n  Input model: " << input
            << "\n  Output model: " << model
            << "\n  Threshold: " << threshold << "\n";
}

void Args::printHelp(){
    std::cerr << R"HELP(Usage: nxml <command> <args>

    Commands:
        train
        test

    Args:
        General:
        -i, --input     Input dataset in LibSvm format
        -m, --model     Model's dir
        -t, --threads   Number of threads used for training and testing (default = -1)
                        Note: -1 to use #cpus - 1, 0 to use #cpus
        --header        Input contains header (default = 1)
                        Header format: #lines #features #labels
        --hash          Size of hashing space (default = -1)
                        Note: -1 to disable
        --seed          Model's seed

        Base classifier:
        -s, --solver    LibLinear solver (default = L2R_LR_DUAL)
                        Supported solvers: L2R_LR_DUAL, L2R_LR, L1R_LR,
                        L2R_L2LOSS_SVC_DUAL, L2R_L2LOSS_SVC, L2R_L1LOSS_SVC_DUAL, L1R_L2LOSS_SVC
                        See: https://github.com/cjlin1/liblinear
        -C              Inverse of regularization strength; must be a positive float.
                        Like in support vector machines, smaller values specify stronger
                        regularization. (default = 0.1)
        -e, --eps       Stopping criteria (default = 0.1)
                        See: https://github.com/cjlin1/liblinear
        --bias          Add bias term (default = 1)
<<<<<<< HEAD
        --labelsWeights //TODO//
=======
        --optimizer     libliner or sgd
        --eta           step size of sgd
        --iter          number of epochs of sgd
>>>>>>> e8fd8cba

        Tree:
        -a, --arity     Arity of a tree (default = 2)
        --tree          File with tree structure
        --treeType      Type of a tree to build if file with structure is not provided
                        Tree types: completeInOrder, completeRandom, complete
    )HELP";
    exit(EXIT_FAILURE);
}

void Args::save(std::string outfile){
    std::ofstream out(outfile);
    save(out);
    out.close();
}

void Args::save(std::ostream& out){
    out.write((char*) &hFeatures, sizeof(hFeatures));
    out.write((char*) &hLabels, sizeof(hLabels));
    out.write((char*) &bias, sizeof(bias));
    out.write((char*) &norm, sizeof(norm));
    out.write((char*) &hash, sizeof(hash));
}

void Args::load(std::string infile){
    std::ifstream in(infile);
    load(in);
    in.close();
}

void Args::load(std::istream& in){
    in.read((char*) &hFeatures, sizeof(hFeatures));
    in.read((char*) &hLabels, sizeof(hLabels));
    in.read((char*) &bias, sizeof(bias));
    in.read((char*) &norm, sizeof(norm));
    in.read((char*) &hash, sizeof(hash));
}<|MERGE_RESOLUTION|>--- conflicted
+++ resolved
@@ -22,7 +22,6 @@
     hash = 0;
     bias = true;
     biasValue = 1.0;
-    C = 1.0;
     norm = true;
     threshold = 0.1;
 
@@ -94,8 +93,6 @@
                 hash = std::stoi(args.at(ai + 1));
             else if (args[ai] == "--threshold")
                 threshold = std::stof(args.at(ai + 1));
-            else if (args[ai] == "-C")
-                C = std::stof(args.at(ai + 1));
             else if (args[ai] == "--eta")
                 eta = std::stof(args.at(ai + 1));
             else if (args[ai] == "--iter")
@@ -108,7 +105,7 @@
                 else if(threads == -1) threads = getCpuCount() - 1;
             } else if (args[ai] == "-e" || args[ai] == "--eps")
                 eps = std::stof(args.at(ai + 1));
-            else if (args[ai] == "-c" || args[ai] == "--cost")
+            else if (args[ai] == "-c" || args[ai] == "-C" || args[ai] == "--cost")
                 cost = std::stof(args.at(ai + 1));
             else if (args[ai] == "--labelsWeights")
                 labelsWeights = std::stoi(args.at(ai + 1)) != 0;
@@ -135,6 +132,7 @@
                     printHelp();
                 }
             }
+
             // Tree options
             else if (args[ai] == "--tree")
                 tree = std::string(args.at(ai + 1));
@@ -331,30 +329,35 @@
                         Note: -1 to disable
         --seed          Model's seed
 
-        Base classifier:
+        Base classifiers:
+        --optimizer     Use Libliner or SGD (default = libliner)
+                        Optimizerers: liblinear, sgd
+        --bias          Add bias term (default = 1)
+        --labelsWeights Increase the weight of minority labels in base classifiers (default = 1)
+
+        Liblinear:
         -s, --solver    LibLinear solver (default = L2R_LR_DUAL)
                         Supported solvers: L2R_LR_DUAL, L2R_LR, L1R_LR,
                         L2R_L2LOSS_SVC_DUAL, L2R_L2LOSS_SVC, L2R_L1LOSS_SVC_DUAL, L1R_L2LOSS_SVC
                         See: https://github.com/cjlin1/liblinear
-        -C              Inverse of regularization strength; must be a positive float.
+        -c, -C, --cost  Inverse of regularization strength; must be a positive float.
                         Like in support vector machines, smaller values specify stronger
                         regularization. (default = 0.1)
         -e, --eps       Stopping criteria (default = 0.1)
                         See: https://github.com/cjlin1/liblinear
-        --bias          Add bias term (default = 1)
-<<<<<<< HEAD
-        --labelsWeights //TODO//
-=======
-        --optimizer     libliner or sgd
-        --eta           step size of sgd
+
+        SGD:
+        -e, --eta       step size of sgd
         --iter          number of epochs of sgd
->>>>>>> e8fd8cba
 
         Tree:
         -a, --arity     Arity of a tree (default = 2)
+        --maxLeaves
         --tree          File with tree structure
         --treeType      Type of a tree to build if file with structure is not provided
-                        Tree types: completeInOrder, completeRandom, complete
+                        Tree types: completeInOrder, completeRandom
+        K-Means tree:
+        --kMeansEps
     )HELP";
     exit(EXIT_FAILURE);
 }
