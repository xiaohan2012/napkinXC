--- conflicted
+++ resolved
@@ -32,15 +32,13 @@
 #include "version.h"
 
 Args::Args() {
+    parsedArgs = std::vector<std::string>();
+
     seed = time(nullptr);
     rngSeeder.seed(seed);
-<<<<<<< HEAD
-    parsedArgs = std::vector<std::string>();
-=======
     threads = getCpuCount();
     memLimit = getSystemMemory();
     resume = false;
->>>>>>> af0ef2bc
 
     // Input/output options
     input = "";
@@ -56,7 +54,6 @@
     featuresThreshold = 0.0;
 
     // Training options
-
     eps = 0.1;
     cost = 16.0;
     maxIter = 100;
@@ -240,6 +237,8 @@
                 hnswEfSearch = std::stoi(args.at(ai + 1));
             else if (args[ai] == "--svbopMipsK")
                 svbopMipsK = std::stof(args.at(ai + 1));
+            else if (args[ai] == "--svbopInvIndexK")
+                svbopInvIndexK = std::stoi(args.at(ai + 1));
             else if (args[ai] == "--setUtility") {
                 setUtilityName = args.at(ai + 1);
                 if (args.at(ai + 1) == "uP")
