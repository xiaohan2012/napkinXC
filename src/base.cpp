--- conflicted
+++ resolved
@@ -245,7 +245,6 @@
     out.close();
 }
 
-<<<<<<< HEAD
 void Base::print(){
     if(classCount > 1) {
         for(int i = 0; i < wSize; ++i){
@@ -256,9 +255,6 @@
 }
 
 void Base::save(std::ostream& out, Args& args){
-=======
-void Base::save(std::ostream& out){
->>>>>>> a60e6429
     out.write((char*) &classCount, sizeof(classCount));
     out.write((char*) &firstClass, sizeof(firstClass));
 
