--- conflicted
+++ resolved
@@ -107,99 +107,10 @@
     int firstClass;
     int firstClassCount;
     int t;
-
-<<<<<<< HEAD
+    
     // Weights (parameters)
     AbstractVector<Weight>* W;
     AbstractVector<Weight>* G;
 
     AbstractVector<Weight>* vecTo(AbstractVector<Weight>*, RepresentationType type);
-};
-=======
-    // Weights //TODO: Change this to one type of Vector object
-    Weight* W;
-    Weight* G;
-    UnorderedMap<int, Weight>* mapW;
-    UnorderedMap<int, Weight>* mapG;
-    SparseWeight* sparseW;
-
-    template <typename T> static void updateSGD(T& W, T& G, Feature* features, double grad, int t, Args& args);
-    template <typename T> static void updateAdaGrad(T& W, T& G, Feature* features, double grad, int t, Args& args);
-
-    static double logisticLoss(double label, double pred, double w){
-        double prob = (1.0 / (1.0 + std::exp(-pred)));
-        return -label * std::log(prob) - (1 - label) * std::log(1 - prob);
-    }
-
-    static double logisticGrad(double label, double pred, double w){
-        return (1.0 / (1.0 + std::exp(-pred))) - label;
-    }
-
-    static double squaredHingeGrad(double label, double pred, double w){
-        double _label = 2 * label - 1;
-        double v = _label * pred;
-        if(v > 1.0)
-            return 0.0;
-        else
-            return -2 * std::max(1.0 - v, 0.0) * _label;
-    }
-
-    static double unbiasedLogisticGrad(double label, double pred, double w){
-        return 1 / (1 + std::exp(-pred)) - label * w;
-    }
-
-    static double unbiasedLogisticLoss(double label, double pred, double w){
-        double prob = (1.0 / (1.0 + std::exp(-pred)));
-        return -label * w * std::log(prob) - (1 - label * w) * std::log(1 - prob);
-    }
-
-    static double pwLogisticGrad(double label, double pred, double w){
-        return -(2 * (label * w - label * 0.5) / (1.0 + std::exp(-pred))) - label + 1;
-    }
-
-    static double pwLogisticLoss(double label, double pred, double w){
-        double prob = (1.0 / (1.0 + std::exp(-pred)));
-        return -(2 * w - 1) * label * std::log(prob) - (1 - label) * std::log(1 - prob);
-    }
-
-    void saveVecHeader(std::ostream& out, bool sparse, size_t size, size_t nonZero);
-    void saveVec(std::ostream& out, Weight* V, size_t size, size_t nonZero);
-    void saveVec(std::ostream& out, SparseWeight* V, size_t size, size_t nonZero);
-    void saveVec(std::ostream& out, UnorderedMap<int, Weight>* mapV, size_t size, size_t nonZero);
-
-    Weight* loadAsDense(std::istream& in);
-    UnorderedMap<int, Weight>* loadAsMap(std::istream& in);
-    void skipLoadVec(std::istream& in);
-
-    // TODO: Improve
-    void forEachW(const std::function<void(Weight&)>& f);
-    void forEachIW(const std::function<void(const int&, Weight&)>& f);
-    void forEachG(const std::function<void(Weight&)>& f);
-    void forEachIG(const std::function<void(const int&, Weight&)>& f);
-};
-
-template <typename T> void Base::updateSGD(T& W, T& G, Feature* features, double grad, int t, Args& args) {
-    double eta = args.eta;
-    double lr = eta * sqrt(1.0 / t);
-    Feature* f = features;
-    while (f->index != -1) {
-        W[f->index] -= lr * grad * f->value;
-        ++f;
-    }
-}
-
-template <typename T> void Base::updateAdaGrad(T& W, T& G, Feature* features, double grad, int t, Args& args) {
-    double eta = args.eta;
-    double eps = args.adagradEps;
-    Feature* f = features;
-    while (f->index != -1) {
-        G[f->index] += f->value * f->value * grad * grad;
-        double lr = eta * std::sqrt(1.0 / (eps + G[f->index]));
-        W[f->index] -= lr * (grad * f->value);
-        ++f;
-        // TODO: add correct regularization
-        //double reg = l2 * W[f->index];
-        //W[f->index] -= lr * (grad * f->value + reg);
-    }
-}
->>>>>>> 9bc19510
+};