/*
 Copyright (c) 2018-2021 by Marek Wydmuch

 Permission is hereby granted, free of charge, to any person obtaining a copy
 of this software and associated documentation files (the "Software"), to deal
 in the Software without restriction, including without limitation the rights
 to use, copy, modify, merge, publish, distribute, sublicense, and/or sell
 copies of the Software, and to permit persons to whom the Software is
 furnished to do so, subject to the following conditions:

 The above copyright notice and this permission notice shall be included in all
 copies or substantial portions of the Software.

 THE SOFTWARE IS PROVIDED "AS IS", WITHOUT WARRANTY OF ANY KIND, EXPRESS OR
 IMPLIED, INCLUDING BUT NOT LIMITED TO THE WARRANTIES OF MERCHANTABILITY,
 FITNESS FOR A PARTICULAR PURPOSE AND NONINFRINGEMENT. IN NO EVENT SHALL THE
 AUTHORS OR COPYRIGHT HOLDERS BE LIABLE FOR ANY CLAIM, DAMAGES OR OTHER
 LIABILITY, WHETHER IN AN ACTION OF CONTRACT, TORT OR OTHERWISE, ARISING FROM,
 OUT OF OR IN CONNECTION WITH THE SOFTWARE OR THE USE OR OTHER DEALINGS IN THE
 SOFTWARE.
 */

/*
 This is main file for napkinXC command line tool,
 it should contain all commands implementations.
 Only this file should use std:cout.
 */

#include <iomanip>
#include <iostream>

#include "args.h"
#include "read_data.h"
#include "log.h"
#include "measure.h"
#include "misc.h"
#include "model.h"
#include "resources.h"
#include "types.h"
#include "version.h"

std::vector<double> loadVec(std::string infile){
    std::vector<double> vec;
    std::ifstream in(infile);
    double v;
    while (in >> v) vec.push_back(v);
    return vec;
}

void saveVec(std::vector<double>& vec, std::string outfile){
    std::ofstream out(outfile);
    for(auto v : vec)
        out << v << "\n";
    out.close();
}

void loadVecs(std::shared_ptr<Model> model, Args& args){
    std::vector<std::vector<Prediction>> predictions;
    if (!args.thresholds.empty()) { // Using thresholds if provided
        std::vector<double> thresholds = loadVec(args.thresholds);
        model->setThresholds(thresholds);
    }
    if (!args.labelsWeights.empty()) { // Using labelsWeights if provided
        std::vector<double> labelsWeights = loadVec(args.labelsWeights);
        model->setLabelsWeights(labelsWeights);
    }
}

void train(Args& args) {
    SRMatrix<Label> labels;
    SRMatrix<Feature> features;

    args.printArgs("train");
    makeDir(args.output);
    args.saveToFile(joinPath(args.output, "args.bin"));

    // Create data reader and load train data
    readData(labels, features, args);
    Log(COUT) << "Train data statistics:"
              << "\n  Train data points: " << features.rows() << "\n  Uniq features: " << features.cols() - 2
              << "\n  Uniq labels: " << labels.cols()
              << "\n  Labels / data point: " << static_cast<double>(labels.cells()) / labels.rows()
              << "\n  Features / data point: " << static_cast<double>(features.cells()) / features.rows() << "\n";

    auto resAfterData = getResources();

    // Create and train model (train function also saves model)
    std::shared_ptr<Model> model = Model::factory(args);
    loadVecs(model, args);
    model->train(labels, features, args, args.output);
    model->printInfo();

    auto resAfterTraining = getResources();

    // Print resources
    auto realTime = static_cast<double>(std::chrono::duration_cast<std::chrono::milliseconds>(
                                            resAfterTraining.timePoint - resAfterData.timePoint)
                                            .count()) /
                    1000;
    auto cpuTime = resAfterTraining.cpuTime - resAfterData.cpuTime;
    Log(COUT) << "Resources during training:"
              << "\n  Train real time (s): " << realTime << "\n  Train CPU time (s): " << cpuTime
              << "\n  Train real time / data point (ms): " << realTime * 1000 / labels.rows()
              << "\n  Train CPU time / data point (ms): " << cpuTime * 1000 / labels.rows()
              << "\n  Peak of real memory during training (MB): " << resAfterTraining.peakRealMem / 1024
              << "\n  Peak of virtual memory during training (MB): " << resAfterTraining.peakVirtualMem / 1024 << "\n";
}

void test(Args& args) {
    SRMatrix<Label> labels;
    SRMatrix<Feature> features;

    // Load model args
    args.loadFromFile(joinPath(args.output, "args.bin"));
    args.printArgs("test");

    // Load test data
    readData(labels, features, args);
    Log(COUT) << "Test data statistics:"
              << "\n  Test data points: " << features.rows()
              << "\n  Labels / data point: " << static_cast<double>(labels.cells()) / labels.rows()
              << "\n  Features / data point: " << static_cast<double>(features.cells()) / features.rows() << "\n";

    auto resAfterData = getResources();

    // Load model and test
    std::shared_ptr<Model> model = Model::factory(args);
    model->load(args, args.output);

    auto resAfterModel = getResources();

    // Predict for test set
    loadVecs(model, args);
    std::vector<std::vector<Prediction>> predictions = model->predictBatch(features, args);

    auto resAfterPrediction = getResources();

    // Create measures and calculate scores
    auto measures = Measure::factory(args, model->outputSize());
    for (auto& m : measures) m->accumulate(labels, predictions);

    // Print results
    Log(COUT) << std::setprecision(5) << "Results:\n";
    for (auto& m : measures){
        Log(COUT) << "  " << m->getName() << ": " << m->value();
        //if(m->isMeanMeasure()) Log(COUT) << " ± " << m->stdDev(); // Print std
        Log(COUT) << "\n";
    }
    model->printInfo();

    // Print resources
    auto loadRealTime = static_cast<double>(std::chrono::duration_cast<std::chrono::milliseconds>(
            resAfterModel.timePoint - resAfterData.timePoint)
            .count()) / 1000;
    auto realTime = static_cast<double>(std::chrono::duration_cast<std::chrono::milliseconds>(
                                            resAfterPrediction.timePoint - resAfterModel.timePoint)
                                            .count()) / 1000;
    auto loadCpuTime = resAfterModel.cpuTime - resAfterData.cpuTime;
    auto cpuTime = resAfterPrediction.cpuTime - resAfterModel.cpuTime;
    Log(COUT) << "Resources during test:"
              << "\n  Loading real time (s): " << loadRealTime
              << "\n  Loading CPU time (s): " << loadCpuTime
              << "\n  Test real time (s): " << realTime << "\n  Test CPU time (s): " << cpuTime
              << "\n  Test real time / data point (ms): " << realTime * 1000 / labels.rows()
              << "\n  Test CPU time / data point (ms): " << cpuTime * 1000 / labels.rows()
              << "\n  Model real memory size (MB): "
              << (resAfterModel.currentRealMem - resAfterData.currentRealMem) / 1024
              << "\n  Model virtual memory size (MB): "
              << (resAfterModel.currentVirtualMem - resAfterData.currentVirtualMem) / 1024
              << "\n  Peak of real memory during testing (MB): " << resAfterPrediction.peakRealMem / 1024
              << "\n  Peak of virtual memory during testing (MB): " << resAfterPrediction.peakVirtualMem / 1024 << "\n";
}

void predict(Args& args) {
    // Load model args
    args.loadFromFile(joinPath(args.output, "args.bin"));
    args.printArgs("predict");

    // Load model
    std::shared_ptr<Model> model = Model::factory(args);
    model->load(args, args.output);

    Log(COUT) << std::setprecision(5);

    // Predict data from cin and output to cout
    if (args.input == "-") {
        for (std::string line; std::getline(std::cin, line); ) {
            // TODO
        }
    }

    // Read data from file and output prediction to cout
    else {
        SRMatrix<Label> labels;
        SRMatrix<Feature> features;
        readData(labels, features, args);

        loadVecs(model, args);

        if(args.threads > 1) {
            std::vector<std::vector<Prediction>> predictions = model->predictBatch(features, args);

            for (const auto &p : predictions) {
                for (const auto &l : p) Log(COUT) << l.label << ":" << l.value << " ";
                Log(COUT) << "\n";
            }
        } else { // For 1 thread predict and immediately output
            for(int r = 0; r < features.rows(); ++r){
                printProgress(r, features.rows());
                std::vector<Prediction> prediction;
                model->predict(prediction, features[r], args);

                for (const auto &l : prediction) Log(COUT) << l.label << ":" << l.value << " ";
                Log(COUT) << "\n";
            }
        }
    }
}

void ofo(Args& args) {
    // Load model args
    args.loadFromFile(joinPath(args.output, "args.bin"));
    args.printArgs();

    // Load model
    std::shared_ptr<Model> model = Model::factory(args);
    model->load(args, args.output);

    SRMatrix<Label> labels;
    SRMatrix<Feature> features;
    readData(labels, features, args);

    auto resAfterData = getResources();

    std::vector<double> thresholds = model->ofo(features, labels, args);
    saveVec(thresholds, args.thresholds);

    auto resAfterFo = getResources();

    // Print resources
    auto realTime = static_cast<double>(std::chrono::duration_cast<std::chrono::milliseconds>(
            resAfterFo.timePoint - resAfterData.timePoint)
            .count()) /
                    1000;
    auto cpuTime = resAfterFo.cpuTime - resAfterData.cpuTime;
    Log(COUT) << "Resources during F-measure optimization:"
              << "\n  Optimization real time (s): " << realTime
              << "\n  Optimization CPU time (s): " << cpuTime << "\n";
}

void testPredictionTime(Args& args) {
    // Method for testing performance on different batch (test dataset) sizes

    // Load model args
    args.loadFromFile(joinPath(args.output, "args.bin"));
    args.printArgs();

    // Load model
    std::shared_ptr<Model> model = Model::factory(args);
    model->load(args, args.output);

    SRMatrix<Label> labels;
    SRMatrix<Feature> features;
    readData(labels, features, args);

    // Read batch sizes
    std::vector<int> batchSizes;
    for(const auto& s : split(args.batchSizes))
        batchSizes.push_back(std::stoi(s));

    // Prepare rng for selecting batches
    std::default_random_engine rng(args.seed);
    std::uniform_int_distribution<int> dist(0, features.rows() - 1);

    Log(COUT) << "Results:";
    for(const auto& batchSize : batchSizes) {
        long double time = 0;
        long double timeSq = 0;
        long double timePerPoint = 0;
        long double timePerPointSq = 0;

        for (int i = 0; i < args.batches; ++i) {
            // Generate batch
            std::vector<Feature*> batch;
            batch.reserve(batchSize);
            for (int j = 0; j < batchSize; ++j)
                batch.push_back(features[dist(rng)]);

            assert(batch.size() == batchSize);

            // Test batch
            double startTime = static_cast<double>(clock()) / CLOCKS_PER_SEC;
            for (const auto& r : batch) {
                std::vector<Prediction> prediction;
                model->predict(prediction, r, args);
            }

            // Accumulate time measurements
            double stopTime = static_cast<double>(clock()) / CLOCKS_PER_SEC;
            double timeDiff = stopTime - startTime;
            time += timeDiff;
            timeSq += timeDiff * timeDiff;

            timeDiff = timeDiff * 1000 / batchSize;
            timePerPoint += timeDiff;
            timePerPointSq += timeDiff * timeDiff;
        }

        long double meanTime = time / args.batches;
        long double meanTimePerPoint = timePerPoint / args.batches;
        Log(COUT) << "\n  Batch " << batchSize << " test CPU time / batch (s): " << meanTime
                  << "\n  Batch " << batchSize << " test CPU time std (s): " << std::sqrt(timeSq / args.batches - meanTime * meanTime)
                  << "\n  Batch " << batchSize << " test CPU time / data points (ms): " << meanTimePerPoint
                  << "\n  Batch " << batchSize << " test CPU time / data points std (ms): " << std::sqrt(timePerPointSq / args.batches - meanTimePerPoint * meanTimePerPoint);

    }
    Log(COUT) << "\n";
}

void printHelp() {
    std::cout << R"HELP(Usage: nxc [command] [arg...]

Commands:
    train                   Train model on given input data
    test                    Test model on given input data
    predict                 Predict for given data
    ofo                     Use online f-measure optimization
    version                 Print napkinXC version
    help                    Print help

Args:
    General:
    -i, --input             Input dataset, required
    -o, --output            Output (model) dir, required
    -m, --model             Model type (default = plt)
                            Models: ovr, br, hsm, plt, oplt, svbopFull, svbopHf, brMips, svbopMips
    --ensemble              Number of models in ensemble (default = 1)
    -t, --threads           Number of threads to use (default = 0)
                            Note: set to -1 to use #cpus - 1, 0 to use #cpus
    --hash                  Size of features space (default = 0)
                            Note: set to 0 to disable hashing
    --featuresThreshold     Prune features below given threshold (default = 0.0)
    --seed                  Seed (default = system time)
    --verbose               Verbose level (default = 2)

    Base classifiers:
<<<<<<< HEAD
    --optimizer             Optimizer used for training binary classifiers (default = libliner)
                            Optimizers: liblinear, sgd, adagrad
=======
    --optim, --optimizer    Optimizer used for training binary classifiers (default = libliner)
                            Optimizers: liblinear, sgd, adagrad, fobos
>>>>>>> b907811e
    --bias                  Value of the bias features (default = 1)
    --inbalanceLabelsWeighting      Increase the weight of minority labels in base classifiers (default = 0)
    --weightsThreshold      Threshold value for pruning models weights (default = 0.1)
<<<<<<< HEAD
    --loss                  Loss function to optimize in base classifier (default = log)
                            Losses: log, l2 (squared hinge loss)

    LIBLINEAR:              (more about LIBLINEAR: https://github.com/cjlin1/liblinear)
    -s, --liblinearSolver   LIBLINEAR solver (default for log loss = L2R_LR_DUAL, for l2 loss = L2R_L2LOSS_SVC_DUAL)
                            Overrides default solver set by loss parameter.
                            Supported solvers: L2R_LR_DUAL, L2R_LR, L1R_LR,
                                               L2R_L2LOSS_SVC_DUAL, L2R_L2LOSS_SVC, L2R_L1LOSS_SVC_DUAL, L1R_L2LOSS_SVC
=======
    --loss

    LIBLINEAR:              (more about LIBLINEAR: https://github.com/cjlin1/liblinear)
>>>>>>> b907811e
    -c, --liblinearC        LIBLINEAR cost co-efficient, inverse of regularization strength, must be a positive float,
                            smaller values specify stronger regularization (default = 10.0)
    --eps, --liblinearEps   LIBLINEAR tolerance of termination criterion (default = 0.1)
    --solver, --liblinearSolver     LIBLINEAR solver (default for log loss = L2R_LR_DUAL, for l2 loss = L2R_L2LOSS_SVC_DUAL)
                                    Supported solvers: L2R_LR_DUAL, L2R_LR, L1R_LR,
                                                       L2R_L2LOSS_SVC_DUAL, L2R_L2LOSS_SVC, L2R_L1LOSS_SVC_DUAL, L1R_L2LOSS_SVC
    --maxIter, --liblinearMaxIter   Maximum number of iterations for LIBLINEAR (default = 100)

    SGD/AdaGrad:
    -l, --lr, --eta         Step size (learning rate) for online optimizers (default = 1.0)
    --epochs                Number of training epochs for online optimizers (default = 1)
    --adagradEps            Defines starting step size for AdaGrad (default = 0.001)

    Tree:
    -a, --arity             Arity of tree nodes (default = 2)
    --maxLeaves             Maximum degree of pre-leaf nodes. (default = 100)
    --tree                  File with tree structure
    --treeType              Type of a tree to build if file with structure is not provided
                            tree types: hierarchicalKmeans, huffman, completeKaryInOrder, completeKaryRandom,
                                        balancedInOrder, balancedRandom, onlineComplete

    K-Means tree:
    --kmeansEps             Tolerance of termination criterion of the k-means clustering
                            used in hierarchical k-means tree building procedure (default = 0.001)
    --kmeansBalanced        Use balanced K-Means clustering (default = 1)

    Prediction:
    --topK                  Predict top-k labels (default = 5)
    --threshold             Predict labels with probability above the threshold (default = 0)
    --thresholds            Path to a file with threshold for each label, one threshold per line
    --labelsWeights         Path to a file with weight for each label, one weight per line
    --setUtility            Type of set-utility function for prediction using svbopFull, svbopHf, svbopMips models.
                            Set-utility functions: uP, uF1, uAlfa, uAlfaBeta, uDeltaGamma
                            See: https://arxiv.org/abs/1906.08129

    Set-Utility:
    --alpha
    --beta
    --delta
    --gamma

    Test:
    --measures              Evaluate test using set of measures (default = "p@1,p@3,p@5")
                            Measures: acc (accuracy), p (precision), r (recall), c (coverage), hl (hamming loos)
                                      p@k (precision at k), r@k (recall at k), c@k (coverage at k), s (prediction size)

    )HELP";
}

int main(int argc, char** argv) {
    logLevel = CERR;

    if(argc == 1) {
        std::cout << "No command provided \n";
        printHelp();
        exit(EXIT_FAILURE);
    }

    std::string command(argv[1]);
    std::vector<std::string> arg(argv + 2, argv + argc);
    Args args = Args();

    // Parse args
    try {
        args.parseArgs(arg);
    } catch (std::invalid_argument& e) {
        std::cout << e.what() << "\n";
        printHelp();
        exit(EXIT_FAILURE);
    }

    if (command == "-h" || command == "--help" || command == "help")
        printHelp();
    else if (command == "-v" || command == "--version" || command == "version")
        std::cout << "napkinXC " << VERSION << "\n";
    else if (command == "train")
        train(args);
    else if (command == "test")
        test(args);
    else if (command == "predict")
        predict(args);
    else if (command == "ofo")
        ofo(args);
    else if (command == "testPredictionTime")
        testPredictionTime(args);
    else {
        std::cout << "Unknown command type: " << command << "\n";
        printHelp();
        exit(EXIT_FAILURE);
    }

    return EXIT_SUCCESS;
}<|MERGE_RESOLUTION|>--- conflicted
+++ resolved
@@ -344,34 +344,20 @@
     --verbose               Verbose level (default = 2)
 
     Base classifiers:
-<<<<<<< HEAD
-    --optimizer             Optimizer used for training binary classifiers (default = libliner)
+    --optim, --optimizer    Optimizer used for training binary classifiers (default = liblinear)
                             Optimizers: liblinear, sgd, adagrad
-=======
-    --optim, --optimizer    Optimizer used for training binary classifiers (default = libliner)
-                            Optimizers: liblinear, sgd, adagrad, fobos
->>>>>>> b907811e
     --bias                  Value of the bias features (default = 1)
     --inbalanceLabelsWeighting      Increase the weight of minority labels in base classifiers (default = 0)
     --weightsThreshold      Threshold value for pruning models weights (default = 0.1)
-<<<<<<< HEAD
     --loss                  Loss function to optimize in base classifier (default = log)
-                            Losses: log, l2 (squared hinge loss)
+                            Losses: log (alias logistic), l2 (alias squaredHinge)
 
     LIBLINEAR:              (more about LIBLINEAR: https://github.com/cjlin1/liblinear)
-    -s, --liblinearSolver   LIBLINEAR solver (default for log loss = L2R_LR_DUAL, for l2 loss = L2R_L2LOSS_SVC_DUAL)
-                            Overrides default solver set by loss parameter.
-                            Supported solvers: L2R_LR_DUAL, L2R_LR, L1R_LR,
-                                               L2R_L2LOSS_SVC_DUAL, L2R_L2LOSS_SVC, L2R_L1LOSS_SVC_DUAL, L1R_L2LOSS_SVC
-=======
-    --loss
-
-    LIBLINEAR:              (more about LIBLINEAR: https://github.com/cjlin1/liblinear)
->>>>>>> b907811e
     -c, --liblinearC        LIBLINEAR cost co-efficient, inverse of regularization strength, must be a positive float,
                             smaller values specify stronger regularization (default = 10.0)
     --eps, --liblinearEps   LIBLINEAR tolerance of termination criterion (default = 0.1)
     --solver, --liblinearSolver     LIBLINEAR solver (default for log loss = L2R_LR_DUAL, for l2 loss = L2R_L2LOSS_SVC_DUAL)
+                                    Overrides default solver set by loss parameter.
                                     Supported solvers: L2R_LR_DUAL, L2R_LR, L1R_LR,
                                                        L2R_L2LOSS_SVC_DUAL, L2R_L2LOSS_SVC, L2R_L1LOSS_SVC_DUAL, L1R_L2LOSS_SVC
     --maxIter, --liblinearMaxIter   Maximum number of iterations for LIBLINEAR (default = 100)
