--- conflicted
+++ resolved
@@ -487,19 +487,6 @@
 
     assignDataPoints(binLabels, binFeatures, binWeights, labels, features, args);
 
-<<<<<<< HEAD
-    // Free the tree, it is no longer needed
-    delete tree;
-    tree = nullptr;
-=======
-    // Save tree and free it, it is no longer needed
-    tree->saveToFile(joinPath(output, "tree.bin"));
-    tree->saveTreeStructure(joinPath(output, "tree"));
-    treeSize = tree->nodes.size();
-    treeDepth = tree->getTreeDepth();
-    assert(treeSize == tree->t);
->>>>>>> 9bc19510
-
     // Train bases
     std::vector<ProblemData> binProblemData;
     if (type == hsm && args.pickOneLabelWeighting)
@@ -511,8 +498,10 @@
         pb.r = features.rows();
         pb.invPs = 1;
     }
-
+    
+    // Delete tree, it is no longer needed
     delete tree;
     tree = nullptr;
+    
     trainBases(joinPath(output, "weights.bin"), binProblemData, args);
 }