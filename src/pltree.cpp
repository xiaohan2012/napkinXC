--- conflicted
+++ resolved
@@ -271,6 +271,8 @@
             buildHuffmanPLTree(labels, args);
         else if (args.treeType == hierarchicalKMeans)
             buildKMeansTree(labels, features, args);
+        else if(args.treeType == kMeansWithProjection)
+            balancedKMeansWithRandomProjection(labels, features, args);
         else {
             std::cerr << "Unknown tree type\n";
             exit(0);
@@ -284,30 +286,6 @@
 void PLTree::trainTreeStructure(SRMatrix<Label>& labels, SRMatrix<Feature>& features, Args& args){
     std::cerr << "Training tree ...\n";
 
-<<<<<<< HEAD
-=======
-    // Create tree structure
-    if(!args.tree.empty()) loadTreeStructure(args.tree);
-    else if(args.treeType == completeInOrder)
-        buildCompleteTree(labels.cols(), args.arity, false);
-    else if(args.treeType == completeRandom)
-        buildCompleteTree(labels.cols(), args.arity, true);
-    else if(args.treeType == balancedInOrder)
-        buildBalancedTree(labels.cols(), args.arity, false);
-    else if(args.treeType == balancedRandom)
-        buildBalancedTree(labels.cols(), args.arity, true);
-    else if(args.treeType == kMeansWithProjection)
-        balancedKMeansWithRandomProjection(labels, features, args);
-    else if(args.treeType == huffman)
-        buildHuffmanPLTree(labels, args);
-    else if (args.treeType == kMeans)
-        buildKMeansTree(labels, features, args);
-    else {
-        std::cerr << "Unknown tree type\n";
-        exit(0);
-    }
-
->>>>>>> 2c369f3f
     // For stats
     long nCount = 0, yCount = 0;
 
@@ -912,10 +890,12 @@
 void PLTree::buildBalancedTree(int labelCount, int arity, bool randomizeTree) {
     std::cerr << "Building balanced PLTree ...\n";
 
+    std::default_random_engine rng(time(0));
+
     std::vector<int> labelsOrder;
     for (auto i = 0; i < labelCount; ++i) labelsOrder.push_back(i);
     if (randomizeTree){
-        std::shuffle(labelsOrder.begin(), labelsOrder.end(), rng);
+        std::random_shuffle(labelsOrder.begin(), labelsOrder.end());
     }
 
     std::queue<std::tuple<std::vector<int>::const_iterator, std::vector<int>::const_iterator, int>> begin_end_parent;
@@ -1040,6 +1020,8 @@
     std::cerr << "Saving PLTree model ...\n";
 
     out.write((char*) &k, sizeof(k));
+
+    t = tree.size();
     out.write((char*) &t, sizeof(t));
     for(size_t i = 0; i < t; ++i) {
         TreeNode *n = tree[i];
@@ -1120,7 +1102,6 @@
         nSet.insert(n);
         std::cerr << " " << n->index;
         if(n->parent) std::cerr << "(" << n->parent->index << ")";
-        if(n->label != -1) std::cerr << "<" << n->label << ">";
         for(auto c : n->children) nQueue.push(c);
     }
 
