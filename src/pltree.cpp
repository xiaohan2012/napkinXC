/**
 * Copyright (c) 2018 by Marek Wydmuch, Kalina Jasinska, Robert Istvan Busa-Fekete
 * All rights reserved.
 */

#include <cassert>
#include <unordered_set>
#include <algorithm>
#include <vector>
#include <queue>
#include <list>
#include <chrono>
#include <random>
#include <cmath>
#include <climits>

#include "pltree.h"
#include "utils.h"
#include "threads.h"

PLTree::PLTree(){}

PLTree::~PLTree() {
    for(size_t i = 0; i < tree.size(); ++i){
        delete tree[i];
    }
}

Base* nodeTrainThread(int i, int n, std::vector<double>& binLabels, std::vector<Feature*>& binFeatures, Args& args){
    Base* base = new Base();
    base->train(n, binLabels, binFeatures, args);
    return base;
}

std::vector<std::vector<int>> splitLabels(std::vector<int> labels, const Args &args){
    std::vector<std::vector<int>> labelSplits;
    int partSize = ceil(float(labels.size()) / args.arity);
    std::vector<int>::const_iterator partBegin = labels.cbegin();
    while(partBegin < labels.cend()){
        std::vector<int> split =  std::vector<int>(partBegin, min(partBegin + partSize, labels.cend()));
        std::sort(split.begin(), split.end());;
        labelSplits.push_back(split);
        partBegin += partSize;
    }
    return labelSplits;
}

//std::vector<struct JobResult> processJob(int index, const std::vector<int> &jobInstances,
//                                         const std::vector<int> &jobLabels, std::ofstream &out,
//                                         SRMatrix<Label> &labels, SRMatrix<Feature> &features,
//                                         Args &args){
std::vector<struct JobResult> processJob(int index, const std::vector<int>& jobInstances,
                                         const std::vector<int>& jobLabels, std::ofstream& out,
                                         SRMatrix<Label>& labels, SRMatrix<Feature>& features,
                                         Args& args){
    //TODO add to params if trained multiple times
    int maxIter = 1000;
    int iter = 0;
    bool converged = false;
    std::vector<struct JobResult> results;

    std::vector<std::vector<int>> childPositiveInstances;
    std::vector<std::vector<int>> childLabels;
    std::vector<std::vector<double>> binLabelsChild;
    std::vector<Feature*> binFeatures;
    std::vector<Base*> childBases(args.arity);

//    for(std::vector<int>::const_iterator i = jobInstances.cbegin(); i != jobInstances.cend(); i++ ){
    for(int i = 0; i < jobInstances.size(); i++ ){
        binFeatures.push_back(features.data()[jobInstances[i]]);
    }

    int nodeArity;

    while(true) {
        //split labels
        childLabels = splitLabels(jobLabels, args);
        nodeArity = int(childLabels.size());
        assert(args.arity >= nodeArity);

        for(int i = 0; i <  nodeArity; i++){
            std::vector<double> cBinLabels;
            std::vector<int> cInstaces;

            for(std::vector<int>::const_iterator n = jobInstances.cbegin(); n != jobInstances.cend(); n++ ) {
                double binLabel = 0.0;
                for (int j = 0; j < labels.sizes()[*n]; ++j) {
                    auto label = labels.data()[*n][j];
                    //TODO use unordered_set instead
                    if (!binLabel and std::binary_search(childLabels[i].begin(), childLabels[i].end(), label)) {
                        binLabel = 1.0;
                        cInstaces.push_back(*n);
                        break;
                    }
                }
                cBinLabels.push_back(binLabel);
            }
            binLabelsChild.push_back(cBinLabels);
            childPositiveInstances.push_back(cInstaces);
        }

        //TODO remove old models if trained multiple times
        for(int i = 0; i <  nodeArity; i++){
            Base *base = new Base();
            base->train(features.cols(), binLabelsChild[i], binFeatures, args);
            childBases[i] = base;
        }

        // evaluate if convergence criteria are meet
        converged = true;

        if(converged or (iter++ > maxIter)) {
            break;
        }
    }

    for(int i = 0; i <  nodeArity; i++) {
        struct JobResult result{
                .base = childBases[i],
                .parent = index,
                .instances = childPositiveInstances[i],
                .labels = childLabels[i]
        };
        results.push_back(result);
    }
    return results;
}

struct JobResult PLTree::trainRoot(SRMatrix<Label> &labels, SRMatrix<Feature> &features, Args &args){
    std::vector<double> binLabels;
    std::vector<Feature*> binFeatures;
    std::vector<int> rootPositiveIndices;

    for(int r = 0; r < labels.rows(); ++r){
        binFeatures.push_back(features.data()[r]);
        if (labels.sizes()[r] > 0) {
            binLabels.push_back(1.0);
            rootPositiveIndices.push_back(r);
        } else {
            binLabels.push_back(0.0);
        }
    }

    Base *base = new Base();
    base->train(features.cols(), binLabels, binFeatures, args);

    JobResult result;
    result.parent = -1;
    result.instances = rootPositiveIndices;
    result.base = base;
    return result;
}

void PLTree::addModelToTree(Base *model, int parent, std::vector<int> &labels, std::vector<int> &instances,
                            std::ofstream &out, Args &args, std::vector<NodeJob> &nextLevelJobs){
    TreeNode *node = new TreeNode();
    tree.push_back(node);
    node->index = tree.size() - 1;
    model->save(out, args);
    delete model;


    if(parent == -1){ //ROOT
        node->parent = nullptr;
        treeRoot = tree[0];
        if(labels.size() > 0){
            node->label = -1;
            if(labels.size() > 1){
                nextLevelJobs.push_back(NodeJob{.parent = 0, .labels = labels, .instances = instances});
            }
        }
    } else {
        tree[parent]->children.push_back(node);
        node->parent = tree[parent];
        assert(tree[parent]->label == -1);

        if(labels.size() > 1) {
            nextLevelJobs.push_back(NodeJob{.parent = node->index, .labels = labels, .instances = instances });
            node->label = -1;
        } else {
            node->label = labels[0];
            treeLeaves[node->label] = node;
        }
    }
}


void PLTree::trainTopDown(SRMatrix<Label> &labels, SRMatrix<Feature> &features, Args &args){

    std::vector<struct NodeJob> jobs;
    std::vector<struct NodeJob> nextLevelJobs;

    std::ofstream out(args.model + "/weights.bin");

    struct JobResult rootResult = trainRoot(labels, features, args);
    std::vector<int> allLabels(labels.cols());//TODO: determine the number/list of unique labels/ in some correct way
    std::iota(allLabels.begin(), allLabels.end(), 0); // TODO: labels start from 0?
    addModelToTree(rootResult.base, -1, allLabels, rootResult.instances, out, args, jobs);
    //TODO remove copying of vectors
    if(args.threads > 1){
        // Run learning in parallel
        ThreadPool tPool(args.threads);
        while(jobs.size() != 0) {
            std::vector<std::future<std::vector<JobResult>>> levelResults;
            for (auto &job : jobs) {
                levelResults.emplace_back(
                        tPool.enqueue(processJob, job.parent, std::cref(job.instances), std::cref(job.labels),
                                      std::ref(out), std::ref(labels), std::ref(features), std::ref(args)));
            }

            for (int i = 0; i < levelResults.size(); ++i) {
                std::vector<JobResult> results;
                results = levelResults[i].get();

                for (auto result : results) {
                    addModelToTree(result.base, result.parent, result.labels, result.instances, out, args,
                                   nextLevelJobs);
                }
            }

            jobs = nextLevelJobs;
            nextLevelJobs.clear();
        }

    } else {
        while(jobs.size() != 0){
            nextLevelJobs.clear();
            for(auto job : jobs){
                std::vector<JobResult> results = processJob(job.parent, job.instances, job.labels, out, labels, features, args);
                for(auto result : results){
                    addModelToTree(result.base, result.parent, result.labels, result.instances,out, args, nextLevelJobs);
                }
                printProgress(job.parent, labels.cols());
            }
            jobs = nextLevelJobs;
            nextLevelJobs.clear();
        }
    }
    out.close();

    std::cerr<<std::endl<<"Training finished."<<std::endl;

    t = tree.size();
    k = treeLeaves.size();

    assert(k >= labels.cols());

    save(args.model + "/tree.bin");
    args.save(args.model + "/args.bin");
}


void PLTree::printTree(TreeNode *root){
//DFS
//    if(n->parent != nullptr){
//        std::cout<<"(index-"<<n->index<<":label-"<<n->label<<":parent-"<<n->parent->index<<")";
//    } else {
//        std::cout<<"(index-"<<n->index<<":label-"<<n->label<<":parent-"<<")";
//    }
//    for(auto c : n->children) printTree(c);

//BFS
    std::queue<int> q;
    q.push(0);
    int n;

    while(!q.empty()){
        n = q.front();
        q.pop();
        if(tree[n]->parent != nullptr){
            std::cout<<"(index-"<<tree[n]->index<<":label-"<<tree[n]->label<<":parent-"<<tree[n]->parent->index<<")";
        } else {
            std::cout<<"(index-"<<tree[n]->index<<":label-"<<tree[n]->label<<":parent-"<<")";
        }
        for(auto c : tree[n]->children){
            q.push(c->index);
        }
    }

}

void PLTree::train(SRMatrix<Label>& labels, SRMatrix<Feature>& features, Args& args){
<<<<<<< HEAD
    if(args.treeType == topDown){
        trainTopDown(labels, features, args);
    } else {
        trainFixed(labels, features, args);
    }
//    printTree(tree[0]);
//    std::cout<<std::endl;
}

void PLTree::trainFixed(SRMatrix<Label>& labels, SRMatrix<Feature>& features, Args& args){
=======
    rng.seed(args.seed);

>>>>>>> 934243b6
    std::cerr << "Training tree ...\n";

    // Create tree structure
    if(!args.tree.empty()) loadTreeStructure(args.tree);
    else if(args.treeType == completeInOrder)
        buildCompleteTree(labels.cols(), args.arity, false);
    else if(args.treeType == completeRandom)
        buildCompleteTree(labels.cols(), args.arity, true);
<<<<<<< HEAD
    else if(args.treeType == balancedInOrder)
        buildBalancedTree(labels.cols(), args.arity, false);
    else if(args.treeType == balancedRandom)
        buildBalancedTree(labels.cols(), args.arity, true);
//    else if(args.treeType == topdown)
//        buildTreeTopDown(labels, features, args);
    else if(args.treeType == huffman)
        buildHuffmanPLTree(labels, args);
    else if (args.treeType == kmeans)
        buildTree(labels, features, args);
    else {
        std::cerr << "Unknown tree type\n";
        exit(0);
    }
=======
    else buildKMeansTree(labels, features, args);
>>>>>>> 934243b6

    // For stats
    int nCount = 0, yCount = 0;

    int rows = features.rows();
    assert(rows == labels.rows());
    assert(k >= labels.cols());

    // Examples selected for each node
    std::vector<std::vector<double>> binLabels(t);
    std::vector<std::vector<Feature*>> binFeatures(t);

    // Positive and negative nodes
    std::unordered_set<TreeNode*> nPositive;
    std::unordered_set<TreeNode*> nNegative;

    std::cerr << "Assigning points to nodes ...\n";

    // Gather examples for each node
    for(int r = 0; r < rows; ++r){
        printProgress(r, rows);

        nPositive.clear();
        nNegative.clear();

        int rSize = labels.size(r);
        auto rLabels = labels.row(r);

        if (rSize > 0){
            for (int i = 0; i < rSize; ++i) {
                TreeNode *n = treeLeaves[rLabels[i]];
                nPositive.insert(n);
                while (n->parent) {
                    n = n->parent;
                    nPositive.insert(n);
                }
            }

            std::queue<TreeNode*> nQueue; // Nodes queue
            nQueue.push(treeRoot); // Push root

            while(!nQueue.empty()) {
                TreeNode* n = nQueue.front(); // Current node
                nQueue.pop();

                for(const auto& child : n->children) {
                    if (nPositive.count(child)) nQueue.push(child);
                    else nNegative.insert(child);
                }
            }
        } else nNegative.insert(treeRoot);

        for (const auto& n : nPositive){
            binLabels[n->index].push_back(1.0);
            binFeatures[n->index].push_back(features.row(r));
        }

        for (const auto& n : nNegative){
            binLabels[n->index].push_back(0.0);
            binFeatures[n->index].push_back(features.row(r));
        }

        nCount += nPositive.size() + nNegative.size();
        yCount += rSize;
    }

    std::cerr << "Starting training in " << args.threads << " threads ...\n";

    std::ofstream out(args.model + "/weights.bin");
    if(args.threads > 1){
        // Run learning in parallel
        ThreadPool tPool(args.threads);
        std::vector<std::future<Base*>> results;

        for(const auto& n : tree)
            results.emplace_back(tPool.enqueue(nodeTrainThread, n->index, features.cols(),
                std::ref(binLabels[n->index]), std::ref(binFeatures[n->index]), std::ref(args)));

        // Saving in main thread
        for(int i = 0; i < results.size(); ++i) {
            printProgress(i, results.size());
            Base* base = results[i].get();
            base->save(out, args);
            delete base;
        }
    } else {
        for(int i = 0; i < tree.size(); ++i){
            printProgress(i, tree.size());
            Base base;
            base.train(features.cols(), binLabels[tree[i]->index], binFeatures[tree[i]->index], args);
            base.save(out, args);
        }
    }
    out.close();

    std::cerr << "  Points count: " << rows
                << "\n  Nodes per point: " << static_cast<float>(nCount) / rows
                << "\n  Labels per point: " << static_cast<float>(yCount) / rows
                << "\n";

    // Save data
    save(args.model + "/tree.bin");
    args.save(args.model + "/args.bin");
    std::cerr << "All done\n";
}

void PLTree::predict(std::vector<TreeNodeValue>& prediction, Feature* features, std::vector<Base*>& bases, int k){
    std::priority_queue<TreeNodeValue> nQueue;

    double val = bases[treeRoot->index]->predictProbability(features);
    //double val = -bases[treeRoot->index]->predictLoss(features);
    nQueue.push({treeRoot, val});

    while (!nQueue.empty()) {
        TreeNodeValue nVal = nQueue.top(); // Current node
        nQueue.pop();

        if(nVal.node->label >= 0){
            prediction.push_back({nVal.node, nVal.val}); // When using probability
            //prediction.push_back({nVal.node, exp(nVal.val)}); // When using loss
            if (prediction.size() >= k)
                break;
        } else {
            for(const auto& child : nVal.node->children){
                val = nVal.val * bases[child->index]->predictProbability(features); // When using probability
                //val = nVal.val - bases[child->index]->predictLoss(features); // When using loss
                nQueue.push({child, val});
            }
        }
    }
}

std::mutex testMutex;
int pointTestThread(PLTree* tree, Label* labels, Feature* features, std::vector<Base*>& bases,
    int k, std::vector<int>& correctAt){

    std::vector<TreeNodeValue> prediction;
    tree->predict(prediction, features, bases, k);

    testMutex.lock();
    for (int i = 0; i < k; ++i){
        int l = -1;
        while(labels[++l] > -1)
            if (prediction[i].node->label == labels[l]){
                ++correctAt[i];
                break;
            }
    }
    testMutex.unlock();

    return 0;
}

int batchTestThread(PLTree* tree, SRMatrix<Label>& labels, SRMatrix<Feature>& features,
    std::vector<Base*>& bases, int topK, int startRow, int stopRow, std::vector<int>& correctAt){

    std::vector<int> localCorrectAt (topK);
    for(int r = startRow; r < stopRow; ++r){
        std::vector<TreeNodeValue> prediction;
        tree->predict(prediction, features.row(r), bases, topK);

        for (int i = 0; i < topK; ++i)
            for (int j = 0; j < labels.size(r); ++j)
                if (prediction[i].node->label == labels.row(r)[j]){
                    ++localCorrectAt[i];
                    break;
                }
    }

    testMutex.lock();
    for (int i = 0; i < topK; ++i)
        correctAt[i] += localCorrectAt[i];
    testMutex.unlock();

    return 0;
}

void PLTree::test(SRMatrix<Label>& labels, SRMatrix<Feature>& features, std::vector<Base*>& bases, Args& args) {
    std::cerr << "Starting testing ...\n";

    std::vector<int> correctAt(args.topK);
    int rows = features.rows();
    assert(rows == labels.rows());

    if(args.threads > 1){
        // Run prediction in parallel

        // Pool
        ThreadPool tPool(args.threads);
        std::vector<std::future<int>> results;

        for(int r = 0; r < rows; ++r)
            results.emplace_back(tPool.enqueue(pointTestThread, this, labels.data()[r],
                features.data()[r], std::ref(bases), args.topK, std::ref(correctAt)));

        for(int i = 0; i < results.size(); ++i) {
            printProgress(i, results.size());
            results[i].get();
        }

        // Batches
        /*
        ThreadSet tSet;
        int tRows = ceil(static_cast<double>(rows)/args.threads);
        for(int t = 0; t < args.threads; ++t)
            tSet.add(batchTestThread, this, std::ref(labels), std::ref(features), std::ref(bases),
                args.topK, t * tRows, std::min((t + 1) * tRows, labels.rows()), std::ref(precisionAt));
        tSet.joinAll();
        */

    } else {
        std::vector<TreeNodeValue> prediction;
        for(int r = 0; r < rows; ++r){
            prediction.clear();

            predict(prediction, features.data()[r], bases, args.topK);
            //std::cerr << prediction.size() << " " << args.topK << "\n";

            for (int i = 0; i < args.topK; ++i)
                for (int j = 0; j < labels.sizes()[r]; ++j)
                    if (prediction[i].node->label == labels.data()[r][j]){
                        ++correctAt[i];
                        break;
                    }
            printProgress(r, rows);
        }
    }

    double precisionAt = 0;
    for (int i = 0; i < args.topK; ++i) {
        precisionAt += correctAt[i];
        std::cerr << "P@" << i + 1 << ": " << precisionAt / (rows * (i + 1)) << "\n";
    }
    std::cerr << "All done\n";
}

void PLTree::loadTreeStructure(std::string file){
    std::cerr << "Loading PLTree structure from: " << file << "...\n";

    std::ifstream in(file);
    in >> k >> t;

<<<<<<< HEAD
    for (auto i = 0; i < t; ++i) {
        TreeNode *n = new TreeNode();
        n->index = i;
        n->label = -1;
        n->parent = nullptr;
        tree.push_back(n);
    }
    treeRoot = tree[0];
=======
    treeRoot = createTreeNode();
    for (int i = 1; i < t; ++i) createTreeNode();
>>>>>>> 934243b6

    for (auto i = 0; i < t - 1; ++i) {
        int parent, child, label;
        in >> parent >> child >> label;

        if(parent == -1){
            treeRoot = tree[child];
            --i;
            continue;
        }

        TreeNode *parentN = tree[parent];
        TreeNode *childN = tree[child];
        parentN->children.push_back(childN);
        childN->parent = parentN;

        if(label >= 0){
            assert(treeLeaves.count(label) == 0);
            assert(label < k);
            childN->label = label;
            treeLeaves[childN->label] = childN;
        }
    }
    in.close();

    assert(tree.size() == t);
    assert(treeLeaves.size() == k);
    std::cout << "  Nodes: " << tree.size() << ", leaves: " << treeLeaves.size() << "\n";
}

// Heuristic? Balanced K-means++ clustering
void PLTree::balancedKMeans(std::vector<LabelsAssignation>* partition, SRMatrix<Feature>& labelsFeatures, int centroids){
    std::cerr << "balancedKMeans ...\n Partition: " << partition->size() << ", centroids: " << centroids << "\n";

    int labels = partition->size();
    int features = labelsFeatures.cols();
    int maxPartitionSize = static_cast<int>(ceil(static_cast<double>(labels) / centroids));

    // Test split - balanced tree
    /*
    for(int i = 0; i < partition->size(); ++i)
        (*partition)[i].value = i / maxPartitionSize;
    */

    // Init centroids
    std::vector<std::vector<double>> centroidsFeatures(centroids);
    for(int i = 0; i < centroids; ++i) {
        centroidsFeatures[i].resize(features, 0);
        std::uniform_int_distribution<int> dist(0, labels);
        setVector(labelsFeatures.row(dist(rng)), centroidsFeatures[i]);
    }

    double oldCos = INT_MIN, newCos = -1, acc = 0.1;

    std::vector<LabelsDistances> distances(labels);
    for(int i=0; i < labels; ++i ) distances[i].values.resize(centroids);

    while(newCos - oldCos >= acc){
        std::vector<int> centroidsSizes(centroids, 0);
        //std::cerr << "  newCos: " << newCos << ", oldCos: " << oldCos << "\n";

        // Calculate distances to centroids
        for(int i = 0; i < labels; ++i) {
            distances[i].index = i;
            double maxDist = INT_MIN;
            for(int j = 0; j < centroids; ++j) {
                distances[i].values[j].index = j;
                distances[i].values[j].value = labelsFeatures.dotRow((*partition)[i].index, centroidsFeatures[j]);
                if(distances[i].values[j].value > maxDist) maxDist = distances[i].values[j].value;
            }

            for(int j = 0; j < centroids; ++j)
                distances[i].values[j].value -= maxDist;

            std::sort(distances[i].values.begin(), distances[i].values.end());
        }

        // Assign labels to centroids and calculate new loss
        oldCos = newCos;
        newCos = 0;

        std::sort(distances.begin(), distances.end());

        for(int i = 0; i < labels; ++i){
            for(int j = 0; j < centroids; ++j){
                int cIndex = distances[i].values[j].index;
                int lIndex = distances[i].index;

                if(centroidsSizes[cIndex] < maxPartitionSize) {
                    (*partition)[lIndex].value = cIndex;
                    ++centroidsSizes[cIndex];
                    newCos += distances[i].values[j].value;
                    break;
                }
            }
        }

        newCos /= labels;

        // Update centroids
        for(int i = 0; i < centroids; ++i)
            std::fill(centroidsFeatures[i].begin(), centroidsFeatures[i].end(), 0);

        for(int i = 0; i < labels; ++i){
            int lIndex = (*partition)[i].index;
            int lCentroid = (*partition)[i].value;
            addVector(labelsFeatures.row(lIndex), centroidsFeatures[lCentroid]);
        }

        // Norm new centroids
        for(int i = 0; i < centroids; ++i)
            unitNorm(centroidsFeatures[i]);
    }
}

void PLTree::buildKMeansTree(SRMatrix<Label>& labels, SRMatrix<Feature>& features, Args &args){
    SRMatrix<Feature> labelsFeatures;

    std::cerr << "Building labels' features matrix ...\n";

    // Build labels' averaged features matrix
    {
        std::vector<std::unordered_map<int, double>> tmpLabelsFeatures(labels.cols());

        int rows = features.rows();
        assert(rows == labels.rows());

        for(int r = 0; r < rows; ++r){
            printProgress(r, rows);
            int rFeaturesSize = features.sizes()[r];
            int rLabelsSize = labels.sizes()[r];
            auto rFeatures = features.data()[r];
            auto rLabels = labels.data()[r];

            for (int i = 0; i < rFeaturesSize; ++i){
                for (int j = 0; j < rLabelsSize; ++j){
                    if (!tmpLabelsFeatures[rLabels[j]].count(rFeatures[i].index))
                        tmpLabelsFeatures[rLabels[j]][rFeatures[i].index] = 0;
                    tmpLabelsFeatures[rLabels[j]][rFeatures[i].index] += rFeatures[i].value;
                }
            }
        }

        for(int l = 0; l < labels.cols(); ++l){
            std::vector<Feature> labelFeatures;
            for(const auto& f : tmpLabelsFeatures[l])
                labelFeatures.push_back({f.first, f.second});
            std::sort(labelFeatures.begin(), labelFeatures.end());
            unitNorm(labelFeatures);
            labelsFeatures.appendRow(labelFeatures);
        }
    }

    std::cerr << "Hierarchical clustering ...\n";

    // Hierarchical K-means
    treeRoot = createTreeNode();
    k = labels.cols();

    std::vector<LabelsAssignation>* partition = new std::vector<LabelsAssignation>(k);
    for(int i = 0; i < k; ++i) (*partition)[i].index = i;
    std::queue<TreeNodePartition> nQueue;
    nQueue.push({treeRoot, partition});

    while(!nQueue.empty()) {
        TreeNodePartition nPart = nQueue.front(); // Current node
        nQueue.pop();

        if(nPart.partition->size() > args.maxLeaves){
            balancedKMeans(nPart.partition, labelsFeatures, args.arity);
            std::vector<LabelsAssignation>** partitions = new std::vector<LabelsAssignation>*[args.arity];
            for(int i = 0; i < args.arity; ++i) partitions[i] = new std::vector<LabelsAssignation>();
            for(auto p : *nPart.partition) partitions[p.value]->push_back({p.index, 0});

            // Create children
            for(int i = 0; i < args.arity; ++i){
                TreeNode* n = createTreeNode(nPart.node);
                nQueue.push({n, partitions[i]});
            }
        } else
            for(int i = 0; i < nPart.partition->size(); ++i)
                createTreeNode(nPart.node, (*nPart.partition)[i].index);

        delete nPart.partition;
    }

    t = tree.size();
    assert(k == treeLeaves.size());
    std::cerr << "  Nodes: " << tree.size() << ", leaves: " << treeLeaves.size() << "\n";
}


void PLTree::buildHuffmanPLTree(SRMatrix<Label>& labels, Args &args){
    std::cout << "Building PLT with Huffman tree ...\n";

    k = labels.cols();

    std::cout << "  Compute labels frequencies ...\n";
    std::vector<int64_t> freq(k);
    for(int i=0; i<k; i++) freq[i]=0;
    for(int r=0; r<labels.rows(); r++) {
        int rSize = labels.sizes()[r];
        auto rLabels = labels.data()[r];

        for (int i = 0; i < rSize; ++i) freq[rLabels[i]]++;
    }

    std::priority_queue<FreqTuple*, std::vector<FreqTuple*>, DereferenceCompareNode> freqheap;
    for(int i=0; i<k; i++) {
        TreeNode* n = new TreeNode();
        n->index = tree.size();
        n->label = i;
        treeLeaves[n->label] = n;
        tree.push_back(n);

        FreqTuple* f = new FreqTuple(freq[i], n);
        freqheap.push(f);

        //std::cout << "Leaf: " << n->label << ", Node: " << n->n << ", Freq: " << freq[i] << "\n";
    }

    while (1) {
        std::vector<FreqTuple*> toMerge;
        for(int a = 0; a < args.arity; ++a){
            FreqTuple* tmp = freqheap.top();
            freqheap.pop();
            toMerge.push_back(tmp);

            if (freqheap.empty()) break;
        }

        TreeNode* parent = new TreeNode();
        parent->index = tree.size();
        parent->label = -1;

        int64_t aggregatedFrequency = 0;
        for( FreqTuple* e : toMerge){
            e->node->parent = parent;
            parent->children.push_back(e->node);
            aggregatedFrequency += e->getFrequency();
        }

        tree.push_back(parent);

        if (freqheap.empty()) {
            treeRoot = parent;
            treeRoot->parent = nullptr;
            break;
        }

        FreqTuple* tup = new FreqTuple(aggregatedFrequency,parent);
        freqheap.push(tup);
    }

    t = tree.size();  // size of the tree
    std::cout << "  Nodes: " << tree.size() << ", leaves: " << treeLeaves.size() << ", arity: " << args.arity << "\n";
}


void PLTree::buildBalancedTree(int labelCount, int arity, bool randomizeTree) {
    std::cerr << "Building balanced PLTree ...\n";

    std::default_random_engine rng(time(0));

    std::vector<int> labelsOrder;
    for (auto i = 0; i < labelCount; ++i) labelsOrder.push_back(i);
    if (randomizeTree){
        std::random_shuffle(labelsOrder.begin(), labelsOrder.end());
    }

    std::queue<std::tuple<std::vector<int>::const_iterator, std::vector<int>::const_iterator, int>> begin_end_parent;
    begin_end_parent.push(std::make_tuple(labelsOrder.cbegin(), labelsOrder.cend(), -1));
    int c;

    while(!begin_end_parent.empty()){
        auto bep = begin_end_parent.front();
        begin_end_parent.pop();
        auto begin = std::get<0>(bep);
        auto endd = std::get<1>(bep);
        auto parent = std::get<2>(bep);

        if(begin + 1 == endd){
            TreeNode *n = new TreeNode();
            n->index = tree.size();
            tree.push_back(n);
            n->label = *begin;
            treeLeaves[n->label] = n;
            if(parent != -1){
                tree[parent]->children.push_back(n);
                n->parent = tree[parent];
            }

        } else {
            TreeNode *n = new TreeNode();
            n->index = tree.size();
            tree.push_back(n);
            n->label = -1;
            if(parent != -1){
                tree[parent]->children.push_back(n);
                n->parent = tree[parent];
            }

            int partSize = ceil(float(endd - begin)/arity);
            std::vector<int>::const_iterator partBegin = begin;
            c = 0;
            while (partBegin < endd){
                assert(c++ < arity);
                begin_end_parent.push(std::make_tuple(partBegin, min(partBegin + partSize, endd), n->index));
                partBegin += partSize;
            }
        }
    }

    treeRoot = tree[0];
    treeRoot->parent = nullptr;

    k = treeLeaves.size();
    t = tree.size();

    std::cerr << "  Nodes: " << tree.size() << ", leaves: " << treeLeaves.size() << ", arity: " << arity << "\n";
}




//void PLTree::buildTreeTopDown(SRMatrix<Label>& labels, SRMatrix<Feature>& features, Args &args){
//    int n = features.rows(); // number of instances
//    std::vector<int> active(0), left(0), right(0);
//
//    for(int i=0; i < n; i++ ) active.push_back(i);
//
//}
//
//void PLTree::cut(SRMatrix<Label>& labels, SRMatrix<Feature>& features, std::vector<int>& active, std::vector<int>& left, std::vector<int>& right, Args &args){
//
//}



void PLTree::buildCompleteTree(int labelCount, int arity, bool randomizeTree) {
    std::cerr << "Building complete PLTree ...\n";

    k = labelCount;
    t = static_cast<int>(ceil(static_cast<double>(arity * k - 1) / (arity - 1)));

    int ti = t - k;

    std::vector<int> labelsOrder;
    if (randomizeTree){
        for (auto i = 0; i < k; ++i) labelsOrder.push_back(i);
        std::shuffle(labelsOrder.begin(), labelsOrder.end(), rng);
    }

    for(size_t i = 0; i < t; ++i){
        int label = -1;
        TreeNode *parent = nullptr;

        if(i >= ti){
            if(randomizeTree) label = labelsOrder[i - ti];
            else label = i - ti;
        }

        if(i > 0) parent = tree[static_cast<int>(floor(static_cast<double>(i - 1) / arity))];
        createTreeNode(parent, label);
    }

    treeRoot = tree[0];
    std::cerr << "  Nodes: " << tree.size() << ", leaves: " << treeLeaves.size() << ", arity: " << arity << "\n";
}

TreeNode* PLTree::createTreeNode(TreeNode* parent, int label){
    TreeNode* n = new TreeNode();
    n->index = tree.size();
    n->label = label;
    n->parent = parent;
    if(label >= 0) treeLeaves[n->label] = n;
    if(parent != nullptr) parent->children.push_back(n);
    tree.push_back(n);

    return n;
}

void PLTree::save(std::string outfile){
    std::ofstream out(outfile);
    save(out);
    out.close();
}

void PLTree::save(std::ostream& out){
    std::cerr << "Saving PLTree model ...\n";

    out.write((char*) &k, sizeof(k));

    t = tree.size();
    out.write((char*) &t, sizeof(t));
    for(size_t i = 0; i < t; ++i) {
        TreeNode *n = tree[i];
        out.write((char*) &n->index, sizeof(n->index));
        out.write((char*) &n->label, sizeof(n->label));
    }

    int rootN = treeRoot->index;
    out.write((char*) &rootN, sizeof(rootN));

    for(size_t i = 0; i < t; ++i) {
        TreeNode *n = tree[i];

        int parentN;
        if(n->parent) parentN = n->parent->index;
        else parentN = -1;

        out.write((char*) &parentN, sizeof(parentN));
    }
}

void PLTree::load(std::string infile){
    std::ifstream in(infile);
    load(in);
    in.close();
}

void PLTree::load(std::istream& in){
    std::cerr << "Loading PLTree model ...\n";

    in.read((char*) &k, sizeof(k));
    in.read((char*) &t, sizeof(t));
    for(size_t i = 0; i < t; ++i) {
        TreeNode *n = new TreeNode();
        in.read((char*) &n->index, sizeof(n->index));
        in.read((char*) &n->label, sizeof(n->label));

        tree.push_back(n);
        if (n->label >= 0) treeLeaves[n->label] = n;
    }

    int rootN;
    in.read((char*) &rootN, sizeof(rootN));
    treeRoot = tree[rootN];

    for(size_t i = 0; i < t; ++i) {
        TreeNode *n = tree[i];

        int parentN;
        in.read((char*) &parentN, sizeof(parentN));
        if(parentN >= 0) {
            tree[parentN]->children.push_back(n);
            n->parent = tree[parentN];
        }
    }

    std::cerr << "  Nodes: " << tree.size() << ", leaves: " << treeLeaves.size() << "\n";
}<|MERGE_RESOLUTION|>--- conflicted
+++ resolved
@@ -280,7 +280,8 @@
 }
 
 void PLTree::train(SRMatrix<Label>& labels, SRMatrix<Feature>& features, Args& args){
-<<<<<<< HEAD
+    rng.seed(args.seed);
+
     if(args.treeType == topDown){
         trainTopDown(labels, features, args);
     } else {
@@ -291,10 +292,6 @@
 }
 
 void PLTree::trainFixed(SRMatrix<Label>& labels, SRMatrix<Feature>& features, Args& args){
-=======
-    rng.seed(args.seed);
-
->>>>>>> 934243b6
     std::cerr << "Training tree ...\n";
 
     // Create tree structure
@@ -303,7 +300,6 @@
         buildCompleteTree(labels.cols(), args.arity, false);
     else if(args.treeType == completeRandom)
         buildCompleteTree(labels.cols(), args.arity, true);
-<<<<<<< HEAD
     else if(args.treeType == balancedInOrder)
         buildBalancedTree(labels.cols(), args.arity, false);
     else if(args.treeType == balancedRandom)
@@ -312,15 +308,12 @@
 //        buildTreeTopDown(labels, features, args);
     else if(args.treeType == huffman)
         buildHuffmanPLTree(labels, args);
-    else if (args.treeType == kmeans)
-        buildTree(labels, features, args);
+    else if (args.treeType == kMeans)
+        buildKMeansTree(labels, features, args);
     else {
         std::cerr << "Unknown tree type\n";
         exit(0);
     }
-=======
-    else buildKMeansTree(labels, features, args);
->>>>>>> 934243b6
 
     // For stats
     int nCount = 0, yCount = 0;
@@ -563,19 +556,8 @@
     std::ifstream in(file);
     in >> k >> t;
 
-<<<<<<< HEAD
-    for (auto i = 0; i < t; ++i) {
-        TreeNode *n = new TreeNode();
-        n->index = i;
-        n->label = -1;
-        n->parent = nullptr;
-        tree.push_back(n);
-    }
-    treeRoot = tree[0];
-=======
     treeRoot = createTreeNode();
     for (int i = 1; i < t; ++i) createTreeNode();
->>>>>>> 934243b6
 
     for (auto i = 0; i < t - 1; ++i) {
         int parent, child, label;
