--- conflicted
+++ resolved
@@ -9,12 +9,9 @@
 #include <fstream>
 #include <vector>
 #include <unordered_map>
-<<<<<<< HEAD
 #include <tuple>
 #include <algorithm>
-=======
 #include <random>
->>>>>>> 934243b6
 
 #include "args.h"
 #include "types.h"
@@ -35,7 +32,6 @@
     bool operator<(const TreeNodeValue &r) const { return val < r.val; }
 };
 
-<<<<<<< HEAD
 struct NodeJob{
     int parent;
     std::vector<int> labels;
@@ -49,10 +45,7 @@
     std::vector<int> labels;
 };
 
-struct Assignation{
-=======
 struct LabelsAssignation{
->>>>>>> 934243b6
     int index;
     int value;
 };
@@ -114,7 +107,6 @@
     std::vector<TreeNode*> tree; // Pointers to tree nodes
     std::unordered_map<int, TreeNode*> treeLeaves; // Leaves map
 
-<<<<<<< HEAD
     void addModelToTree(Base *model, int parent, std::vector<int> &labels, std::vector<int> &instances,
                         std::ofstream &out, Args &args, std::vector<NodeJob> &nextLevelJobs);
     void addRootToTree(Base *model, int parent, std::vector<int> &labels, std::vector<int> &instances,
@@ -126,15 +118,12 @@
 //                                             Args& args);
     struct JobResult trainRoot(SRMatrix<Label> &labels, SRMatrix<Feature> &features, Args &args);
 
-    void buildTree(SRMatrix<Label>& labels, SRMatrix<Feature>& features, Args &args);
     void buildHuffmanPLTree(SRMatrix<Label>& labels, Args &args);
 //    void buildTreeTopDown(SRMatrix<Label>& labels, SRMatrix<Feature>& features, Args &args);
 //    void cut(SRMatrix<Label>& labels, SRMatrix<Feature>& features, std::vector<int>& active, std::vector<int>& left, std::vector<int>& right, Args &args);
-=======
     // Tree building and
     void balancedKMeans(std::vector<LabelsAssignation>* partition, SRMatrix<Feature>& labelsFeatures, int centroids);
     void buildKMeansTree(SRMatrix<Label>& labels, SRMatrix<Feature>& features, Args &args);
->>>>>>> 934243b6
     void buildCompleteTree(int labelCount, int arity, bool randomizeTree = false);
     void buildBalancedTree(int labelCount, int arity, bool randomizeTree);
     TreeNode* buildBalancedTreeRec(std::vector<int>::const_iterator begin, std::vector<int>::const_iterator end );
